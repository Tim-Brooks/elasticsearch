--- conflicted
+++ resolved
@@ -310,11 +310,6 @@
             this.transport = transport;
             this.handlingSettings = handlingSettings;
             this.requestCreator = new Netty4HttpRequestCreator();
-<<<<<<< HEAD
-=======
-            this.requestHandler = new Netty4HttpRequestHandler(transport);
-            this.responseCreator = new Netty4HttpResponseCreator();
->>>>>>> 5e4179be
         }
 
         @Override
