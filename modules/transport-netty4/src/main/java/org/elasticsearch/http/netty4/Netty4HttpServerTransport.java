/*
 * Licensed to Elasticsearch under one or more contributor
 * license agreements. See the NOTICE file distributed with
 * this work for additional information regarding copyright
 * ownership. Elasticsearch licenses this file to you under
 * the Apache License, Version 2.0 (the "License"); you may
 * not use this file except in compliance with the License.
 * You may obtain a copy of the License at
 *
 *    http://www.apache.org/licenses/LICENSE-2.0
 *
 * Unless required by applicable law or agreed to in writing,
 * software distributed under the License is distributed on an
 * "AS IS" BASIS, WITHOUT WARRANTIES OR CONDITIONS OF ANY
 * KIND, either express or implied.  See the License for the
 * specific language governing permissions and limitations
 * under the License.
 */

package org.elasticsearch.http.netty4;

import io.netty.bootstrap.ServerBootstrap;
import io.netty.channel.Channel;
import io.netty.channel.ChannelFuture;
import io.netty.channel.ChannelHandler;
import io.netty.channel.ChannelHandlerContext;
import io.netty.channel.ChannelInboundHandlerAdapter;
import io.netty.channel.ChannelInitializer;
import io.netty.channel.ChannelOption;
import io.netty.channel.FixedRecvByteBufAllocator;
import io.netty.channel.RecvByteBufAllocator;
import io.netty.channel.socket.nio.NioChannelOption;
import io.netty.handler.codec.ByteToMessageDecoder;
import io.netty.handler.codec.http.HttpContentCompressor;
import io.netty.handler.codec.http.HttpContentDecompressor;
import io.netty.handler.codec.http.HttpObjectAggregator;
import io.netty.handler.codec.http.HttpRequestDecoder;
import io.netty.handler.codec.http.HttpResponseEncoder;
import io.netty.handler.timeout.ReadTimeoutException;
import io.netty.handler.timeout.ReadTimeoutHandler;
import io.netty.util.AttributeKey;
import org.apache.logging.log4j.LogManager;
import org.apache.logging.log4j.Logger;
import org.elasticsearch.ExceptionsHelper;
import org.elasticsearch.action.ActionListener;
import org.elasticsearch.common.collect.Tuple;
import org.elasticsearch.common.network.NetworkService;
import org.elasticsearch.common.settings.ClusterSettings;
import org.elasticsearch.common.settings.Setting;
import org.elasticsearch.common.settings.Setting.Property;
import org.elasticsearch.common.settings.Settings;
import org.elasticsearch.common.unit.ByteSizeUnit;
import org.elasticsearch.common.unit.ByteSizeValue;
import org.elasticsearch.common.util.BigArrays;
import org.elasticsearch.common.util.concurrent.EsExecutors;
import org.elasticsearch.common.xcontent.NamedXContentRegistry;
import org.elasticsearch.core.internal.io.IOUtils;
import org.elasticsearch.core.internal.net.NetUtils;
import org.elasticsearch.http.AbstractHttpServerTransport;
import org.elasticsearch.http.CorsHandler;
import org.elasticsearch.http.HttpChannel;
import org.elasticsearch.http.HttpHandlingSettings;
import org.elasticsearch.http.HttpPipeline;
import org.elasticsearch.http.HttpPipelinedResponse;
import org.elasticsearch.http.HttpPipeliningAggregator;
import org.elasticsearch.http.HttpReadTimeoutException;
import org.elasticsearch.http.HttpRequest;
import org.elasticsearch.http.HttpServerChannel;
import org.elasticsearch.threadpool.ThreadPool;
import org.elasticsearch.transport.NettyAllocator;
import org.elasticsearch.transport.SharedGroupFactory;
import org.elasticsearch.transport.netty4.Netty4Utils;

import java.net.InetSocketAddress;
import java.net.SocketOption;
import java.util.List;
import java.util.concurrent.TimeUnit;
import java.util.function.BiConsumer;
import java.util.function.Consumer;
import java.util.function.Supplier;

import static org.elasticsearch.http.HttpTransportSettings.SETTING_HTTP_MAX_CHUNK_SIZE;
import static org.elasticsearch.http.HttpTransportSettings.SETTING_HTTP_MAX_CONTENT_LENGTH;
import static org.elasticsearch.http.HttpTransportSettings.SETTING_HTTP_MAX_HEADER_SIZE;
import static org.elasticsearch.http.HttpTransportSettings.SETTING_HTTP_MAX_INITIAL_LINE_LENGTH;
import static org.elasticsearch.http.HttpTransportSettings.SETTING_HTTP_READ_TIMEOUT;
import static org.elasticsearch.http.HttpTransportSettings.SETTING_HTTP_TCP_KEEP_ALIVE;
import static org.elasticsearch.http.HttpTransportSettings.SETTING_HTTP_TCP_KEEP_COUNT;
import static org.elasticsearch.http.HttpTransportSettings.SETTING_HTTP_TCP_KEEP_IDLE;
import static org.elasticsearch.http.HttpTransportSettings.SETTING_HTTP_TCP_KEEP_INTERVAL;
import static org.elasticsearch.http.HttpTransportSettings.SETTING_HTTP_TCP_NO_DELAY;
import static org.elasticsearch.http.HttpTransportSettings.SETTING_HTTP_TCP_RECEIVE_BUFFER_SIZE;
import static org.elasticsearch.http.HttpTransportSettings.SETTING_HTTP_TCP_REUSE_ADDRESS;
import static org.elasticsearch.http.HttpTransportSettings.SETTING_HTTP_TCP_SEND_BUFFER_SIZE;
import static org.elasticsearch.http.HttpTransportSettings.SETTING_PIPELINING_MAX_EVENTS;

public class Netty4HttpServerTransport extends AbstractHttpServerTransport {
    private static final Logger logger = LogManager.getLogger(Netty4HttpServerTransport.class);

    /*
     * Size in bytes of an individual message received by io.netty.handler.codec.MessageAggregator which accumulates the content for an
     * HTTP request. This number is used for estimating the maximum number of allowed buffers before the MessageAggregator's internal
     * collection of buffers is resized.
     *
     * By default we assume the Ethernet MTU (1500 bytes) but users can override it with a system property.
     */
    private static final ByteSizeValue MTU = new ByteSizeValue(Long.parseLong(System.getProperty("es.net.mtu", "1500")));

    private static final String SETTING_KEY_HTTP_NETTY_MAX_COMPOSITE_BUFFER_COMPONENTS = "http.netty.max_composite_buffer_components";

    public static Setting<Integer> SETTING_HTTP_NETTY_MAX_COMPOSITE_BUFFER_COMPONENTS =
        new Setting<>(SETTING_KEY_HTTP_NETTY_MAX_COMPOSITE_BUFFER_COMPONENTS, (s) -> {
            ByteSizeValue maxContentLength = SETTING_HTTP_MAX_CONTENT_LENGTH.get(s);
            /*
             * Netty accumulates buffers containing data from all incoming network packets that make up one HTTP request in an instance of
             * io.netty.buffer.CompositeByteBuf (think of it as a buffer of buffers). Once its capacity is reached, the buffer will iterate
             * over its individual entries and put them into larger buffers (see io.netty.buffer.CompositeByteBuf#consolidateIfNeeded()
             * for implementation details). We want to to resize that buffer because this leads to additional garbage on the heap and also
             * increases the application's native memory footprint (as direct byte buffers hold their contents off-heap).
             *
             * With this setting we control the CompositeByteBuf's capacity (which is by default 1024, see
             * io.netty.handler.codec.MessageAggregator#DEFAULT_MAX_COMPOSITEBUFFER_COMPONENTS). To determine a proper default capacity for
             * that buffer, we need to consider that the upper bound for the size of HTTP requests is determined by `maxContentLength`. The
             * number of buffers that are needed depend on how often Netty reads network packets which depends on the network type (MTU).
             * We assume here that Elasticsearch receives HTTP requests via an Ethernet connection which has a MTU of 1500 bytes.
             *
             * Note that we are *not* pre-allocating any memory based on this setting but rather determine the CompositeByteBuf's capacity.
             * The tradeoff is between less (but larger) buffers that are contained in the CompositeByteBuf and more (but smaller) buffers.
             * With the default max content length of 100MB and a MTU of 1500 bytes we would allow 69905 entries.
             */
            long maxBufferComponentsEstimate = Math.round((double) (maxContentLength.getBytes() / MTU.getBytes()));
            // clamp value to the allowed range
            long maxBufferComponents = Math.max(2, Math.min(maxBufferComponentsEstimate, Integer.MAX_VALUE));
            return String.valueOf(maxBufferComponents);
            // Netty's CompositeByteBuf implementation does not allow less than two components.
        }, s -> Setting.parseInt(s, 2, Integer.MAX_VALUE, SETTING_KEY_HTTP_NETTY_MAX_COMPOSITE_BUFFER_COMPONENTS), Property.NodeScope);

    public static final Setting<Integer> SETTING_HTTP_WORKER_COUNT = Setting.intSetting("http.netty.worker_count", 0, Property.NodeScope);

    public static final Setting<ByteSizeValue> SETTING_HTTP_NETTY_RECEIVE_PREDICTOR_SIZE =
        Setting.byteSizeSetting("http.netty.receive_predictor_size", new ByteSizeValue(64, ByteSizeUnit.KB), Property.NodeScope);

    private final ByteSizeValue maxInitialLineLength;
    private final ByteSizeValue maxHeaderSize;
    private final ByteSizeValue maxChunkSize;

    private final int pipeliningMaxEvents;

    private final SharedGroupFactory sharedGroupFactory;
    private final RecvByteBufAllocator recvByteBufAllocator;
    private final int readTimeoutMillis;

    private final int maxCompositeBufferComponents;

    private volatile ServerBootstrap serverBootstrap;
    private volatile SharedGroupFactory.SharedGroup sharedGroup;

    public Netty4HttpServerTransport(Settings settings, NetworkService networkService, BigArrays bigArrays, ThreadPool threadPool,
                                     NamedXContentRegistry xContentRegistry, Dispatcher dispatcher, ClusterSettings clusterSettings,
                                     SharedGroupFactory sharedGroupFactory) {
        super(settings, networkService, bigArrays, threadPool, xContentRegistry, dispatcher, clusterSettings);
        Netty4Utils.setAvailableProcessors(EsExecutors.NODE_PROCESSORS_SETTING.get(settings));
        NettyAllocator.logAllocatorDescriptionIfNeeded();
        this.sharedGroupFactory = sharedGroupFactory;

        this.maxChunkSize = SETTING_HTTP_MAX_CHUNK_SIZE.get(settings);
        this.maxHeaderSize = SETTING_HTTP_MAX_HEADER_SIZE.get(settings);
        this.maxInitialLineLength = SETTING_HTTP_MAX_INITIAL_LINE_LENGTH.get(settings);
        this.pipeliningMaxEvents = SETTING_PIPELINING_MAX_EVENTS.get(settings);

        this.maxCompositeBufferComponents = SETTING_HTTP_NETTY_MAX_COMPOSITE_BUFFER_COMPONENTS.get(settings);

        this.readTimeoutMillis = Math.toIntExact(SETTING_HTTP_READ_TIMEOUT.get(settings).getMillis());

        ByteSizeValue receivePredictor = SETTING_HTTP_NETTY_RECEIVE_PREDICTOR_SIZE.get(settings);
        recvByteBufAllocator = new FixedRecvByteBufAllocator(receivePredictor.bytesAsInt());

        logger.debug("using max_chunk_size[{}], max_header_size[{}], max_initial_line_length[{}], max_content_length[{}], " +
                "receive_predictor[{}], max_composite_buffer_components[{}], pipelining_max_events[{}]",
            maxChunkSize, maxHeaderSize, maxInitialLineLength, maxContentLength, receivePredictor, maxCompositeBufferComponents,
            pipeliningMaxEvents);
    }

    public Settings settings() {
        return this.settings;
    }

    @Override
    protected void doStart() {
        boolean success = false;
        try {
            sharedGroup = sharedGroupFactory.getHttpGroup();
            serverBootstrap = new ServerBootstrap();

            serverBootstrap.group(sharedGroup.getLowLevelGroup());

            // NettyAllocator will return the channel type designed to work with the configuredAllocator
            serverBootstrap.channel(NettyAllocator.getServerChannelType());

            // Set the allocators for both the server channel and the child channels created
            serverBootstrap.option(ChannelOption.ALLOCATOR, NettyAllocator.getAllocator());
            serverBootstrap.childOption(ChannelOption.ALLOCATOR, NettyAllocator.getAllocator());

            serverBootstrap.childHandler(configureServerChannelHandler());
            serverBootstrap.handler(new ServerChannelExceptionHandler(this));

            serverBootstrap.childOption(ChannelOption.TCP_NODELAY, SETTING_HTTP_TCP_NO_DELAY.get(settings));
            serverBootstrap.childOption(ChannelOption.SO_KEEPALIVE, SETTING_HTTP_TCP_KEEP_ALIVE.get(settings));

            if (SETTING_HTTP_TCP_KEEP_ALIVE.get(settings)) {
                // Netty logs a warning if it can't set the option, so try this only on supported platforms
                if (IOUtils.LINUX || IOUtils.MAC_OS_X) {
                    if (SETTING_HTTP_TCP_KEEP_IDLE.get(settings) >= 0) {
                        final SocketOption<Integer> keepIdleOption = NetUtils.getTcpKeepIdleSocketOptionOrNull();
                        if (keepIdleOption != null) {
                            serverBootstrap.childOption(NioChannelOption.of(keepIdleOption), SETTING_HTTP_TCP_KEEP_IDLE.get(settings));
                        }
                    }
                    if (SETTING_HTTP_TCP_KEEP_INTERVAL.get(settings) >= 0) {
                        final SocketOption<Integer> keepIntervalOption = NetUtils.getTcpKeepIntervalSocketOptionOrNull();
                        if (keepIntervalOption != null) {
                            serverBootstrap.childOption(NioChannelOption.of(keepIntervalOption),
                                SETTING_HTTP_TCP_KEEP_INTERVAL.get(settings));
                        }
                    }
                    if (SETTING_HTTP_TCP_KEEP_COUNT.get(settings) >= 0) {
                        final SocketOption<Integer> keepCountOption = NetUtils.getTcpKeepCountSocketOptionOrNull();
                        if (keepCountOption != null) {
                            serverBootstrap.childOption(NioChannelOption.of(keepCountOption), SETTING_HTTP_TCP_KEEP_COUNT.get(settings));
                        }
                    }
                }
            }

            final ByteSizeValue tcpSendBufferSize = SETTING_HTTP_TCP_SEND_BUFFER_SIZE.get(settings);
            if (tcpSendBufferSize.getBytes() > 0) {
                serverBootstrap.childOption(ChannelOption.SO_SNDBUF, Math.toIntExact(tcpSendBufferSize.getBytes()));
            }

            final ByteSizeValue tcpReceiveBufferSize = SETTING_HTTP_TCP_RECEIVE_BUFFER_SIZE.get(settings);
            if (tcpReceiveBufferSize.getBytes() > 0) {
                serverBootstrap.childOption(ChannelOption.SO_RCVBUF, Math.toIntExact(tcpReceiveBufferSize.getBytes()));
            }

            serverBootstrap.option(ChannelOption.RCVBUF_ALLOCATOR, recvByteBufAllocator);
            serverBootstrap.childOption(ChannelOption.RCVBUF_ALLOCATOR, recvByteBufAllocator);

            final boolean reuseAddress = SETTING_HTTP_TCP_REUSE_ADDRESS.get(settings);
            serverBootstrap.option(ChannelOption.SO_REUSEADDR, reuseAddress);
            serverBootstrap.childOption(ChannelOption.SO_REUSEADDR, reuseAddress);

            bindServer();
            success = true;
        } finally {
            if (success == false) {
                doStop(); // otherwise we leak threads since we never moved to started
            }
        }
    }

    @Override
    protected HttpServerChannel bind(InetSocketAddress socketAddress) throws Exception {
        ChannelFuture future = serverBootstrap.bind(socketAddress).sync();
        Channel channel = future.channel();
        Netty4HttpServerChannel httpServerChannel = new Netty4HttpServerChannel(channel);
        channel.attr(HTTP_SERVER_CHANNEL_KEY).set(httpServerChannel);
        return httpServerChannel;
    }

    @Override
    protected void stopInternal() {
        if (sharedGroup != null) {
            sharedGroup.shutdown();
            sharedGroup = null;
        }
    }

    @Override
    public void onException(HttpChannel channel, Exception cause) {
        if (cause instanceof ReadTimeoutException) {
            super.onException(channel, new HttpReadTimeoutException(readTimeoutMillis, cause));
        } else {
            super.onException(channel, cause);
        }
    }

    public ChannelHandler configureServerChannelHandler() {
        return new HttpChannelHandler(this, handlingSettings);
    }

    static final AttributeKey<Netty4HttpChannel> HTTP_CHANNEL_KEY = AttributeKey.newInstance("es-http-channel");
    static final AttributeKey<Netty4HttpServerChannel> HTTP_SERVER_CHANNEL_KEY = AttributeKey.newInstance("es-http-server-channel");

    protected static class HttpChannelHandler extends ChannelInitializer<Channel> {

        private final Netty4HttpServerTransport transport;
        private final Netty4HttpRequestCreator requestCreator;
<<<<<<< HEAD
=======
        private final Netty4HttpRequestHandler requestHandler;
>>>>>>> 19c19f28
        private final Netty4HttpResponseCreator responseCreator;
        private final HttpHandlingSettings handlingSettings;

        protected HttpChannelHandler(final Netty4HttpServerTransport transport, final HttpHandlingSettings handlingSettings) {
            this.transport = transport;
            this.handlingSettings = handlingSettings;
            this.requestCreator =  new Netty4HttpRequestCreator();
<<<<<<< HEAD
            this.responseCreator =  new Netty4HttpResponseCreator();
=======
            this.requestHandler = new Netty4HttpRequestHandler(transport);
            this.responseCreator = new Netty4HttpResponseCreator();
>>>>>>> 19c19f28
        }

        @Override
        protected void initChannel(Channel ch) throws Exception {
            ch.pipeline().addLast("read_timeout", new ReadTimeoutHandler(transport.readTimeoutMillis, TimeUnit.MILLISECONDS));
            final HttpRequestDecoder decoder = new HttpRequestDecoder(
                handlingSettings.getMaxInitialLineLength(),
                handlingSettings.getMaxHeaderSize(),
                handlingSettings.getMaxChunkSize());
            decoder.setCumulator(ByteToMessageDecoder.COMPOSITE_CUMULATOR);
            ch.pipeline().addLast("decoder", decoder);
            ch.pipeline().addLast("decoder_decompress", new HttpContentDecompressor());
            ch.pipeline().addLast("encoder", new HttpResponseEncoder());
            final HttpObjectAggregator aggregator = new HttpObjectAggregator(handlingSettings.getMaxContentLength());
            aggregator.setMaxCumulationBufferComponents(transport.maxCompositeBufferComponents);
            ch.pipeline().addLast("aggregator", aggregator);
            if (handlingSettings.isCompression()) {
                ch.pipeline().addLast("encoder_compress", new HttpContentCompressor(handlingSettings.getCompressionLevel()));
            }
            ch.pipeline().addLast("request_creator", requestCreator);
            ch.pipeline().addLast("response_creator", responseCreator);
<<<<<<< HEAD

            int maxEvents = handlingSettings.getPipeliningMaxEvents();
            final HttpPipeliningAggregator<ActionListener<Void>> pipeliningAggregator = new HttpPipeliningAggregator<>(maxEvents);
            final CorsHandler corsHandler = transport.corsHandler;
            final Consumer<Supplier<List<Tuple<HttpPipelinedResponse, ActionListener<Void>>>>> responseSender = ch::writeAndFlush;
            final BiConsumer<HttpRequest, HttpChannel> requestHandler = transport::incomingRequest;
            final HttpPipeline httpPipeline = new HttpPipeline(pipeliningAggregator, corsHandler, requestHandler, responseSender);
            ch.pipeline().addLast("handler", new Netty4HttpRequestHandler(httpPipeline, transport));

            Netty4HttpChannel nettyHttpChannel = new Netty4HttpChannel(ch, httpPipeline);
            ch.attr(HTTP_CHANNEL_KEY).set(nettyHttpChannel);
=======
            ch.pipeline().addLast("pipelining", new Netty4HttpPipeliningHandler(logger, transport.pipeliningMaxEvents));
            ch.pipeline().addLast("handler", requestHandler);
>>>>>>> 19c19f28
            transport.serverAcceptedChannel(nettyHttpChannel);
        }

        @Override
        public void exceptionCaught(ChannelHandlerContext ctx, Throwable cause) throws Exception {
            ExceptionsHelper.maybeDieOnAnotherThread(cause);
            super.exceptionCaught(ctx, cause);
        }
    }

    @ChannelHandler.Sharable
    private static class ServerChannelExceptionHandler extends ChannelInboundHandlerAdapter {

        private final Netty4HttpServerTransport transport;

        private ServerChannelExceptionHandler(Netty4HttpServerTransport transport) {
            this.transport = transport;
        }

        @Override
        public void exceptionCaught(ChannelHandlerContext ctx, Throwable cause) {
            ExceptionsHelper.maybeDieOnAnotherThread(cause);
            Netty4HttpServerChannel httpServerChannel = ctx.channel().attr(HTTP_SERVER_CHANNEL_KEY).get();
            if (cause instanceof Error) {
                transport.onServerException(httpServerChannel, new Exception(cause));
            } else {
                transport.onServerException(httpServerChannel, (Exception) cause);
            }
        }
    }
}<|MERGE_RESOLUTION|>--- conflicted
+++ resolved
@@ -295,23 +295,14 @@
 
         private final Netty4HttpServerTransport transport;
         private final Netty4HttpRequestCreator requestCreator;
-<<<<<<< HEAD
-=======
-        private final Netty4HttpRequestHandler requestHandler;
->>>>>>> 19c19f28
         private final Netty4HttpResponseCreator responseCreator;
         private final HttpHandlingSettings handlingSettings;
 
         protected HttpChannelHandler(final Netty4HttpServerTransport transport, final HttpHandlingSettings handlingSettings) {
             this.transport = transport;
             this.handlingSettings = handlingSettings;
-            this.requestCreator =  new Netty4HttpRequestCreator();
-<<<<<<< HEAD
-            this.responseCreator =  new Netty4HttpResponseCreator();
-=======
-            this.requestHandler = new Netty4HttpRequestHandler(transport);
+            this.requestCreator = new Netty4HttpRequestCreator();
             this.responseCreator = new Netty4HttpResponseCreator();
->>>>>>> 19c19f28
         }
 
         @Override
@@ -333,7 +324,6 @@
             }
             ch.pipeline().addLast("request_creator", requestCreator);
             ch.pipeline().addLast("response_creator", responseCreator);
-<<<<<<< HEAD
 
             int maxEvents = handlingSettings.getPipeliningMaxEvents();
             final HttpPipeliningAggregator<ActionListener<Void>> pipeliningAggregator = new HttpPipeliningAggregator<>(maxEvents);
@@ -345,10 +335,6 @@
 
             Netty4HttpChannel nettyHttpChannel = new Netty4HttpChannel(ch, httpPipeline);
             ch.attr(HTTP_CHANNEL_KEY).set(nettyHttpChannel);
-=======
-            ch.pipeline().addLast("pipelining", new Netty4HttpPipeliningHandler(logger, transport.pipeliningMaxEvents));
-            ch.pipeline().addLast("handler", requestHandler);
->>>>>>> 19c19f28
             transport.serverAcceptedChannel(nettyHttpChannel);
         }
 
