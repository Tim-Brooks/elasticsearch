/*
 * Licensed to Elasticsearch under one or more contributor
 * license agreements. See the NOTICE file distributed with
 * this work for additional information regarding copyright
 * ownership. Elasticsearch licenses this file to you under
 * the Apache License, Version 2.0 (the "License"); you may
 * not use this file except in compliance with the License.
 * You may obtain a copy of the License at
 *
 *    http://www.apache.org/licenses/LICENSE-2.0
 *
 * Unless required by applicable law or agreed to in writing,
 * software distributed under the License is distributed on an
 * "AS IS" BASIS, WITHOUT WARRANTIES OR CONDITIONS OF ANY
 * KIND, either express or implied.  See the License for the
 * specific language governing permissions and limitations
 * under the License.
 */

package org.elasticsearch.transport;

import io.netty.buffer.ByteBuf;
import io.netty.buffer.ByteBufAllocator;
import io.netty.buffer.CompositeByteBuf;
import io.netty.buffer.PooledByteBufAllocator;
import io.netty.buffer.UnpooledByteBufAllocator;
import io.netty.channel.Channel;
import io.netty.channel.ServerChannel;
import io.netty.channel.socket.nio.NioServerSocketChannel;
import org.apache.logging.log4j.LogManager;
import org.apache.logging.log4j.Logger;
import org.elasticsearch.common.Booleans;
import org.elasticsearch.common.unit.ByteSizeValue;
import org.elasticsearch.monitor.jvm.JvmInfo;

import java.util.concurrent.atomic.AtomicBoolean;

public class NettyAllocator {

<<<<<<< HEAD
    private static final long SUGGESTED_MAX_ALLOCATION_SIZE;
=======
    private static final Logger logger = LogManager.getLogger(NettyAllocator.class);
    private static final AtomicBoolean descriptionLogged = new AtomicBoolean(false);

>>>>>>> 39a6decc
    private static final ByteBufAllocator ALLOCATOR;
    private static final String DESCRIPTION;

    private static final String USE_UNPOOLED = "es.use_unpooled_allocator";
    private static final String USE_NETTY_DEFAULT = "es.unsafe.use_netty_default_allocator";
    private static final String USE_NETTY_DEFAULT_CHUNK = "es.unsafe.use_netty_default_chunk_and_page_size";

    static {
        if (Booleans.parseBoolean(System.getProperty(USE_NETTY_DEFAULT), false)) {
            ALLOCATOR = ByteBufAllocator.DEFAULT;
            SUGGESTED_MAX_ALLOCATION_SIZE = 1024 * 1024;
            DESCRIPTION = "[name=netty_default, suggested_max_allocation_size=" + new ByteSizeValue(SUGGESTED_MAX_ALLOCATION_SIZE)
                + ", factors={es.unsafe.use_netty_default_allocator=true}]";
        } else {
            final long heapSizeInBytes = JvmInfo.jvmInfo().getMem().getHeapMax().getBytes();
            final boolean g1gcEnabled = Boolean.parseBoolean(JvmInfo.jvmInfo().useG1GC());
            final long g1gcRegionSizeInBytes = JvmInfo.jvmInfo().getG1RegionSize();
            final boolean g1gcRegionSizeIsKnown = g1gcRegionSizeInBytes != -1;
            ByteSizeValue heapSize = new ByteSizeValue(heapSizeInBytes);
            ByteSizeValue g1gcRegionSize = new ByteSizeValue(g1gcRegionSizeInBytes);

            ByteBufAllocator delegate;
            if (useUnpooled(heapSizeInBytes, g1gcEnabled, g1gcRegionSizeIsKnown, g1gcRegionSizeInBytes)) {
                delegate = UnpooledByteBufAllocator.DEFAULT;
                if (g1gcEnabled && g1gcRegionSizeIsKnown) {
                    // Suggested max allocation size 1/4 of region size. Guard against unknown edge cases
                    // where this value would be less than 256KB.
                    SUGGESTED_MAX_ALLOCATION_SIZE = Math.max(g1gcRegionSizeInBytes >> 2, 256 * 1024);
                } else {
                    SUGGESTED_MAX_ALLOCATION_SIZE = 1024 * 1024;
                }
                DESCRIPTION = "[name=unpooled, suggested_max_allocation_size=" + new ByteSizeValue(SUGGESTED_MAX_ALLOCATION_SIZE)
                    + ", factors={es.unsafe.use_unpooled_allocator=" + userForcedUnpooled()
                    + ", g1gc_enabled=" + g1gcEnabled
                    + ", g1gc_region_size=" + g1gcRegionSize
                    + ", heap_size=" + heapSize + "}]";
            } else {
                int nHeapArena = PooledByteBufAllocator.defaultNumHeapArena();
                int pageSize;
                int maxOrder;
                if (useDefaultChunkAndPageSize()) {
                    pageSize = PooledByteBufAllocator.defaultPageSize();
                    maxOrder = PooledByteBufAllocator.defaultMaxOrder();
                } else {
                    pageSize = 8192;
                    if (g1gcEnabled == false || g1gcRegionSizeIsKnown == false || g1gcRegionSizeInBytes >= (4 * 1024 * 1024)) {
                        // This combined with a 8192 page size = 1 MB chunk sizes
                        maxOrder = 7;
                    } else if (g1gcRegionSizeInBytes >= (2 * 1024 * 1024)) {
                        // This combined with a 8192 page size = 512 KB chunk sizes
                        maxOrder = 6;
                    } else {
                        // This combined with a 8192 page size = 256 KB chunk sizes
                        maxOrder = 5;
                    }
                }
                int tinyCacheSize = PooledByteBufAllocator.defaultTinyCacheSize();
                int smallCacheSize = PooledByteBufAllocator.defaultSmallCacheSize();
                int normalCacheSize = PooledByteBufAllocator.defaultNormalCacheSize();
                boolean useCacheForAllThreads = PooledByteBufAllocator.defaultUseCacheForAllThreads();
                delegate = new PooledByteBufAllocator(false, nHeapArena, 0, pageSize, maxOrder, tinyCacheSize,
                    smallCacheSize, normalCacheSize, useCacheForAllThreads);
                int chunkSizeInBytes = pageSize << maxOrder;
                ByteSizeValue chunkSize = new ByteSizeValue(chunkSizeInBytes);
                SUGGESTED_MAX_ALLOCATION_SIZE = chunkSizeInBytes;
                DESCRIPTION = "[name=elasticsearch_configured, chunk_size=" + chunkSize
                    + ", suggested_max_allocation_size=" + new ByteSizeValue(SUGGESTED_MAX_ALLOCATION_SIZE)
                    + ", factors={es.unsafe.use_netty_default_chunk_and_page_size=" + useDefaultChunkAndPageSize()
                    + ", g1gc_enabled=" + g1gcEnabled
                    + ", g1gc_region_size=" + g1gcRegionSize + "}]";
            }
            ALLOCATOR = new NoDirectBuffers(delegate);
        }
    }

    public static void logAllocatorDescriptionIfNeeded() {
        if (descriptionLogged.compareAndSet(false, true)) {
            logger.info("creating NettyAllocator with the following configs: " + NettyAllocator.getAllocatorDescription());
        }
    }

    public static ByteBufAllocator getAllocator() {
        return ALLOCATOR;
    }

    public static long suggestedMaxAllocationSize() {
        return SUGGESTED_MAX_ALLOCATION_SIZE;
    }

    public static String getAllocatorDescription() {
        return DESCRIPTION;
    }

    public static Class<? extends Channel> getChannelType() {
        if (ALLOCATOR instanceof NoDirectBuffers) {
            return CopyBytesSocketChannel.class;
        } else {
            return Netty4NioSocketChannel.class;
        }
    }

    public static Class<? extends ServerChannel> getServerChannelType() {
        if (ALLOCATOR instanceof NoDirectBuffers) {
            return CopyBytesServerSocketChannel.class;
        } else {
            return NioServerSocketChannel.class;
        }
    }

    private static boolean useUnpooled(long heapSizeInBytes, boolean g1gcEnabled, boolean g1gcRegionSizeIsKnown, long g1RegionSize) {
        if (userForcedUnpooled()) {
            return true;
        } else if (heapSizeInBytes <= 1 << 30) {
            // If the heap is 1GB or less we use unpooled
            return true;
        } else if (g1gcEnabled == false) {
            return false;
        } else {
            // If the G1GC is enabled and the region size is known and is less than 1MB we use unpooled.
            boolean g1gcRegionIsLessThan1MB = g1RegionSize < 1 << 20;
            return (g1gcRegionSizeIsKnown && g1gcRegionIsLessThan1MB);
        }
    }

    private static boolean userForcedUnpooled() {
        if (System.getProperty(USE_UNPOOLED) != null) {
            return Booleans.parseBoolean(System.getProperty(USE_UNPOOLED));
        } else {
            return false;
        }
    }

    private static boolean useDefaultChunkAndPageSize() {
        if (System.getProperty(USE_NETTY_DEFAULT_CHUNK) != null) {
            return Booleans.parseBoolean(System.getProperty(USE_NETTY_DEFAULT_CHUNK));
        } else {
            return false;
        }
    }

    private static class NoDirectBuffers implements ByteBufAllocator {

        private final ByteBufAllocator delegate;

        private NoDirectBuffers(ByteBufAllocator delegate) {
            this.delegate = delegate;
        }

        @Override
        public ByteBuf buffer() {
            return heapBuffer();
        }

        @Override
        public ByteBuf buffer(int initialCapacity) {
            return heapBuffer(initialCapacity);
        }

        @Override
        public ByteBuf buffer(int initialCapacity, int maxCapacity) {
            return heapBuffer(initialCapacity, maxCapacity);
        }

        @Override
        public ByteBuf ioBuffer() {
            return heapBuffer();
        }

        @Override
        public ByteBuf ioBuffer(int initialCapacity) {
            return heapBuffer(initialCapacity);
        }

        @Override
        public ByteBuf ioBuffer(int initialCapacity, int maxCapacity) {
            return heapBuffer(initialCapacity, maxCapacity);
        }

        @Override
        public ByteBuf heapBuffer() {
            return delegate.heapBuffer();
        }

        @Override
        public ByteBuf heapBuffer(int initialCapacity) {
            return delegate.heapBuffer(initialCapacity);
        }

        @Override
        public ByteBuf heapBuffer(int initialCapacity, int maxCapacity) {
            return delegate.heapBuffer(initialCapacity, maxCapacity);
        }

        @Override
        public ByteBuf directBuffer() {
            throw new UnsupportedOperationException("Direct buffers not supported");
        }

        @Override
        public ByteBuf directBuffer(int initialCapacity) {
            throw new UnsupportedOperationException("Direct buffers not supported");
        }

        @Override
        public ByteBuf directBuffer(int initialCapacity, int maxCapacity) {
            throw new UnsupportedOperationException("Direct buffers not supported");
        }

        @Override
        public CompositeByteBuf compositeBuffer() {
            return compositeHeapBuffer();
        }

        @Override
        public CompositeByteBuf compositeBuffer(int maxNumComponents) {
            return compositeHeapBuffer(maxNumComponents);
        }

        @Override
        public CompositeByteBuf compositeHeapBuffer() {
            return delegate.compositeHeapBuffer();
        }

        @Override
        public CompositeByteBuf compositeHeapBuffer(int maxNumComponents) {
            return delegate.compositeHeapBuffer(maxNumComponents);
        }

        @Override
        public CompositeByteBuf compositeDirectBuffer() {
            throw new UnsupportedOperationException("Direct buffers not supported.");
        }

        @Override
        public CompositeByteBuf compositeDirectBuffer(int maxNumComponents) {
            throw new UnsupportedOperationException("Direct buffers not supported.");
        }

        @Override
        public boolean isDirectBufferPooled() {
            assert delegate.isDirectBufferPooled() == false;
            return false;
        }

        @Override
        public int calculateNewCapacity(int minNewCapacity, int maxCapacity) {
            return delegate.calculateNewCapacity(minNewCapacity, maxCapacity);
        }
    }
}<|MERGE_RESOLUTION|>--- conflicted
+++ resolved
@@ -37,13 +37,10 @@
 
 public class NettyAllocator {
 
-<<<<<<< HEAD
-    private static final long SUGGESTED_MAX_ALLOCATION_SIZE;
-=======
     private static final Logger logger = LogManager.getLogger(NettyAllocator.class);
     private static final AtomicBoolean descriptionLogged = new AtomicBoolean(false);
 
->>>>>>> 39a6decc
+    private static final long SUGGESTED_MAX_ALLOCATION_SIZE;
     private static final ByteBufAllocator ALLOCATOR;
     private static final String DESCRIPTION;
 
