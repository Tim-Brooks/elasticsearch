/*
 * Copyright Elasticsearch B.V. and/or licensed to Elasticsearch B.V. under one
 * or more contributor license agreements. Licensed under the Elastic License
 * 2.0 and the Server Side Public License, v 1; you may not use this file except
 * in compliance with, at your election, the Elastic License 2.0 or the Server
 * Side Public License, v 1.
 */

package org.elasticsearch.transport.netty4;

import io.netty.buffer.ByteBuf;
import io.netty.buffer.CompositeByteBuf;
import io.netty.buffer.Unpooled;
import io.netty.channel.Channel;
import io.netty.channel.ChannelDuplexHandler;
import io.netty.channel.ChannelFuture;
import io.netty.channel.ChannelHandlerContext;
import io.netty.channel.ChannelPromise;
import io.netty.util.concurrent.Future;
import io.netty.util.concurrent.GenericFutureListener;

import org.elasticsearch.common.bytes.ReleasableBytesReference;
import org.elasticsearch.common.util.concurrent.ThreadContext;
import org.elasticsearch.transport.OutboundMessage;
import org.elasticsearch.transport.Transports;

import java.nio.channels.ClosedChannelException;
import java.util.ArrayDeque;
import java.util.List;
import java.util.Queue;

/**
 * Channel handler that queues up writes it receives and tries to only flush bytes as they can be written by the backing channel.
 * This is helpful in reducing heap usage with handlers like {@link io.netty.handler.ssl.SslHandler} that might otherwise themselves
 * buffer a large amount of data when the channel is not able to physically execute writes immediately.
 */
public final class Netty4WriteThrottlingHandler extends ChannelDuplexHandler {

    public static final int MAX_BYTES_PER_WRITE = 1 << 18;
    private final Queue<WriteOperation> queuedWrites = new ArrayDeque<>();

    private final ThreadContext threadContext;
    private WriteOperation currentWrite;

    public Netty4WriteThrottlingHandler(ThreadContext threadContext) {
        this.threadContext = threadContext;
    }

    @Override
    public void write(ChannelHandlerContext ctx, Object msg, ChannelPromise promise) {
        assert msg instanceof OutboundMessage.SerializedBytes || msg instanceof ByteBuf;
        assert Transports.assertDefaultThreadContext(threadContext);
        assert Transports.assertTransportThread();
<<<<<<< HEAD
        final boolean queued;
        if (msg instanceof OutboundMessage.SerializedBytes serializedBytes) {
            List<ReleasableBytesReference> components = serializedBytes.components();
            serializedBytes.takeOwnership();
            final ByteBuf byteBuf;
            if (components.size() > 1) {
                CompositeByteBuf composite = Unpooled.compositeBuffer(components.size());
                for (ReleasableBytesReference component : components) {
                    composite.addComponent(true, Netty4Utils.toReleasableByteBuf(component));
                }
                byteBuf = composite;
            } else {
                ReleasableBytesReference component = components.get(0);
                byteBuf = Netty4Utils.toReleasableByteBuf(component);
            }
            queued = queuedWrites.offer(new WriteOperation(byteBuf, promise));
        } else {
            queued = queuedWrites.offer(new WriteOperation((ByteBuf) msg, promise));
        }
=======
        final ByteBuf buf = (ByteBuf) msg;
        if (ctx.channel().isWritable() && currentWrite == null && queuedWrites.isEmpty()) {
            // nothing is queued for writing and the channel is writable, just pass the write down the pipeline directly
            if (buf.readableBytes() > MAX_BYTES_PER_WRITE) {
                writeInSlices(ctx, promise, buf);
            } else {
                ctx.write(msg, promise);
            }
        } else {
            queueWrite(buf, promise);
        }
    }

    /**
     * Writes slices of up to the max write size until the channel stops being writable or the message has been written in full.
     */
    private void writeInSlices(ChannelHandlerContext ctx, ChannelPromise promise, ByteBuf buf) {
        while (true) {
            final int readableBytes = buf.readableBytes();
            final int bufferSize = Math.min(readableBytes, MAX_BYTES_PER_WRITE);
            if (readableBytes == bufferSize) {
                // last write for this chunk we're done
                ctx.write(buf).addListener(forwardResultListener(ctx, promise));
                return;
            }
            final int readerIndex = buf.readerIndex();
            final ByteBuf writeBuffer = buf.retainedSlice(readerIndex, bufferSize);
            buf.readerIndex(readerIndex + bufferSize);
            ctx.write(writeBuffer).addListener(forwardFailureListener(ctx, promise));
            if (ctx.channel().isWritable() == false) {
                // channel isn't writable any longer -> move to queuing
                queueWrite(buf, promise);
                return;
            }
        }
    }

    private void queueWrite(ByteBuf buf, ChannelPromise promise) {
        final boolean queued = queuedWrites.offer(new WriteOperation(buf, promise));
>>>>>>> 3bcee8ea
        assert queued;
    }

    @Override
    public void channelWritabilityChanged(ChannelHandlerContext ctx) {
        if (ctx.channel().isWritable()) {
            doFlush(ctx);
        }
        ctx.fireChannelWritabilityChanged();
    }

    @Override
    public void flush(ChannelHandlerContext ctx) {
        if (doFlush(ctx) == false) {
            ctx.flush();
        }
    }

    @Override
    public void channelInactive(ChannelHandlerContext ctx) throws Exception {
        doFlush(ctx);
        super.channelInactive(ctx);
    }

    private boolean doFlush(ChannelHandlerContext ctx) {
        assert ctx.executor().inEventLoop();
        final Channel channel = ctx.channel();
        if (channel.isActive() == false) {
            failQueuedWrites();
            return false;
        }
        boolean needsFlush = true;
        while (channel.isWritable()) {
            if (currentWrite == null) {
                currentWrite = queuedWrites.poll();
            }
            if (currentWrite == null) {
                break;
            }
            final WriteOperation write = currentWrite;
            final int readableBytes = write.buf.readableBytes();
<<<<<<< HEAD
            final int bufferSize = Math.min(readableBytes, 10);
=======
            final int bufferSize = Math.min(readableBytes, MAX_BYTES_PER_WRITE);
>>>>>>> 3bcee8ea
            final int readerIndex = write.buf.readerIndex();
            final boolean sliced = readableBytes != bufferSize;
            final ByteBuf writeBuffer;
            if (sliced) {
                writeBuffer = write.buf.retainedSlice(readerIndex, bufferSize);
                write.buf.readerIndex(readerIndex + bufferSize);
            } else {
                writeBuffer = write.buf;
            }
            final ChannelFuture writeFuture = ctx.write(writeBuffer);
            needsFlush = true;
            if (sliced == false) {
                currentWrite = null;
                writeFuture.addListener(forwardResultListener(ctx, write.promise));
            } else {
                writeFuture.addListener(forwardFailureListener(ctx, write.promise));
            }
            if (channel.isWritable() == false) {
                // try flushing to make channel writable again, loop will only continue if channel becomes writable again
                ctx.flush();
                needsFlush = false;
                if (currentWrite != null && currentWrite.buf.refCnt() == 1) {
                    currentWrite.buf.discardSomeReadBytes();
                }
            }

        }
        if (needsFlush) {
            ctx.flush();
            if (currentWrite != null && currentWrite.buf.refCnt() == 1) {
                currentWrite.buf.discardSomeReadBytes();
            }
        }
        if (channel.isActive() == false) {
            failQueuedWrites();
        }
        return true;
    }

    private static GenericFutureListener<Future<Void>> forwardFailureListener(ChannelHandlerContext ctx, ChannelPromise promise) {
        return future -> {
            assert ctx.executor().inEventLoop();
            if (future.isSuccess() == false) {
                promise.tryFailure(future.cause());
            }
        };
    }

    private static GenericFutureListener<Future<Void>> forwardResultListener(ChannelHandlerContext ctx, ChannelPromise promise) {
        return future -> {
            assert ctx.executor().inEventLoop();
            if (future.isSuccess()) {
                promise.trySuccess();
            } else {
                promise.tryFailure(future.cause());
            }
        };
    }

    private void failQueuedWrites() {
        if (currentWrite != null) {
            final WriteOperation current = currentWrite;
            currentWrite = null;
            current.failAsClosedChannel();
        }
        WriteOperation queuedWrite;
        while ((queuedWrite = queuedWrites.poll()) != null) {
            queuedWrite.failAsClosedChannel();
        }
    }

    private record WriteOperation(ByteBuf buf, ChannelPromise promise) {

        void failAsClosedChannel() {
            promise.tryFailure(new ClosedChannelException());
            buf.release();
        }
    }

}<|MERGE_RESOLUTION|>--- conflicted
+++ resolved
@@ -51,113 +51,48 @@
         assert msg instanceof OutboundMessage.SerializedBytes || msg instanceof ByteBuf;
         assert Transports.assertDefaultThreadContext(threadContext);
         assert Transports.assertTransportThread();
-<<<<<<< HEAD
-        final boolean queued;
+        final ByteBuf buf;
         if (msg instanceof OutboundMessage.SerializedBytes serializedBytes) {
             List<ReleasableBytesReference> components = serializedBytes.components();
             serializedBytes.takeOwnership();
-            final ByteBuf byteBuf;
             if (components.size() > 1) {
                 CompositeByteBuf composite = Unpooled.compositeBuffer(components.size());
                 for (ReleasableBytesReference component : components) {
                     composite.addComponent(true, Netty4Utils.toReleasableByteBuf(component));
                 }
-                byteBuf = composite;
+                buf = composite;
             } else {
                 ReleasableBytesReference component = components.get(0);
-                byteBuf = Netty4Utils.toReleasableByteBuf(component);
-            }
-            queued = queuedWrites.offer(new WriteOperation(byteBuf, promise));
-        } else {
-            queued = queuedWrites.offer(new WriteOperation((ByteBuf) msg, promise));
-        }
-=======
-        final ByteBuf buf = (ByteBuf) msg;
-        if (ctx.channel().isWritable() && currentWrite == null && queuedWrites.isEmpty()) {
-            // nothing is queued for writing and the channel is writable, just pass the write down the pipeline directly
-            if (buf.readableBytes() > MAX_BYTES_PER_WRITE) {
-                writeInSlices(ctx, promise, buf);
-            } else {
-                ctx.write(msg, promise);
+                buf = Netty4Utils.toReleasableByteBuf(component);
             }
         } else {
-            queueWrite(buf, promise);
+            buf = (ByteBuf) msg;
+        }
+
+        if (ctx.channel().isWritable() && currentWrite == null && queuedWrites.isEmpty()) {
+            // nothing is queued for writing and the channel is writable, set to current write and write
+            currentWrite = new WriteOperation(buf, promise);
+            writeBytes(ctx);
+        } else {
+            final boolean queued = queuedWrites.offer(new WriteOperation(buf, promise));
+            assert queued;
         }
     }
 
-    /**
-     * Writes slices of up to the max write size until the channel stops being writable or the message has been written in full.
-     */
-    private void writeInSlices(ChannelHandlerContext ctx, ChannelPromise promise, ByteBuf buf) {
-        while (true) {
-            final int readableBytes = buf.readableBytes();
-            final int bufferSize = Math.min(readableBytes, MAX_BYTES_PER_WRITE);
-            if (readableBytes == bufferSize) {
-                // last write for this chunk we're done
-                ctx.write(buf).addListener(forwardResultListener(ctx, promise));
-                return;
-            }
-            final int readerIndex = buf.readerIndex();
-            final ByteBuf writeBuffer = buf.retainedSlice(readerIndex, bufferSize);
-            buf.readerIndex(readerIndex + bufferSize);
-            ctx.write(writeBuffer).addListener(forwardFailureListener(ctx, promise));
-            if (ctx.channel().isWritable() == false) {
-                // channel isn't writable any longer -> move to queuing
-                queueWrite(buf, promise);
-                return;
-            }
-        }
-    }
+    private boolean writeBytes(ChannelHandlerContext ctx) {
+        Channel channel = ctx.channel();
 
-    private void queueWrite(ByteBuf buf, ChannelPromise promise) {
-        final boolean queued = queuedWrites.offer(new WriteOperation(buf, promise));
->>>>>>> 3bcee8ea
-        assert queued;
-    }
-
-    @Override
-    public void channelWritabilityChanged(ChannelHandlerContext ctx) {
-        if (ctx.channel().isWritable()) {
-            doFlush(ctx);
-        }
-        ctx.fireChannelWritabilityChanged();
-    }
-
-    @Override
-    public void flush(ChannelHandlerContext ctx) {
-        if (doFlush(ctx) == false) {
-            ctx.flush();
-        }
-    }
-
-    @Override
-    public void channelInactive(ChannelHandlerContext ctx) throws Exception {
-        doFlush(ctx);
-        super.channelInactive(ctx);
-    }
-
-    private boolean doFlush(ChannelHandlerContext ctx) {
-        assert ctx.executor().inEventLoop();
-        final Channel channel = ctx.channel();
-        if (channel.isActive() == false) {
-            failQueuedWrites();
-            return false;
-        }
-        boolean needsFlush = true;
+        boolean bytesWritten = false;
         while (channel.isWritable()) {
             if (currentWrite == null) {
                 currentWrite = queuedWrites.poll();
-            }
-            if (currentWrite == null) {
-                break;
+                if (currentWrite == null) {
+                    break;
+                }
             }
             final WriteOperation write = currentWrite;
             final int readableBytes = write.buf.readableBytes();
-<<<<<<< HEAD
-            final int bufferSize = Math.min(readableBytes, 10);
-=======
             final int bufferSize = Math.min(readableBytes, MAX_BYTES_PER_WRITE);
->>>>>>> 3bcee8ea
             final int readerIndex = write.buf.readerIndex();
             final boolean sliced = readableBytes != bufferSize;
             final ByteBuf writeBuffer;
@@ -168,33 +103,47 @@
                 writeBuffer = write.buf;
             }
             final ChannelFuture writeFuture = ctx.write(writeBuffer);
-            needsFlush = true;
+            bytesWritten = true;
+
             if (sliced == false) {
                 currentWrite = null;
                 writeFuture.addListener(forwardResultListener(ctx, write.promise));
             } else {
                 writeFuture.addListener(forwardFailureListener(ctx, write.promise));
             }
-            if (channel.isWritable() == false) {
-                // try flushing to make channel writable again, loop will only continue if channel becomes writable again
+        }
+        attemptToReleaseBytes();
+        return bytesWritten;
+    }
+
+    @Override
+    public void channelWritabilityChanged(ChannelHandlerContext ctx) {
+        if (ctx.channel().isWritable()) {
+            if (writeBytes(ctx)) {
                 ctx.flush();
-                needsFlush = false;
-                if (currentWrite != null && currentWrite.buf.refCnt() == 1) {
-                    currentWrite.buf.discardSomeReadBytes();
-                }
+                attemptToReleaseBytes();
             }
 
         }
-        if (needsFlush) {
-            ctx.flush();
-            if (currentWrite != null && currentWrite.buf.refCnt() == 1) {
-                currentWrite.buf.discardSomeReadBytes();
-            }
+        ctx.fireChannelWritabilityChanged();
+    }
+
+    @Override
+    public void flush(ChannelHandlerContext ctx) throws Exception {
+        super.flush(ctx);
+        attemptToReleaseBytes();
+    }
+
+    @Override
+    public void channelInactive(ChannelHandlerContext ctx) throws Exception {
+        failQueuedWrites();
+        super.channelInactive(ctx);
+    }
+
+    private void attemptToReleaseBytes() {
+        if (currentWrite != null && currentWrite.buf.refCnt() == 1) {
+            currentWrite.buf.discardSomeReadBytes();
         }
-        if (channel.isActive() == false) {
-            failQueuedWrites();
-        }
-        return true;
     }
 
     private static GenericFutureListener<Future<Void>> forwardFailureListener(ChannelHandlerContext ctx, ChannelPromise promise) {
