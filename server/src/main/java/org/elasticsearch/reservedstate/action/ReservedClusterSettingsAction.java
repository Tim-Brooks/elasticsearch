/*
 * Copyright Elasticsearch B.V. and/or licensed to Elasticsearch B.V. under one
 * or more contributor license agreements. Licensed under the "Elastic License
 * 2.0", the "GNU Affero General Public License v3.0 only", and the "Server Side
 * Public License v 1"; you may not use this file except in compliance with, at
 * your election, the "Elastic License 2.0", the "GNU Affero General Public
 * License v3.0 only", or the "Server Side Public License, v 1".
 */

package org.elasticsearch.reservedstate.action;

import org.apache.logging.log4j.LogManager;
import org.apache.logging.log4j.Logger;
import org.elasticsearch.action.admin.cluster.settings.ClusterUpdateSettingsRequest;
import org.elasticsearch.common.settings.ClusterSettings;
import org.elasticsearch.common.settings.Settings;
import org.elasticsearch.common.settings.SettingsUpdater;
import org.elasticsearch.core.TimeValue;
import org.elasticsearch.reservedstate.ReservedClusterStateHandler;
import org.elasticsearch.reservedstate.TransformState;
import org.elasticsearch.xcontent.XContentParser;

import java.io.IOException;
import java.util.HashSet;
import java.util.Map;
import java.util.Set;
import java.util.stream.Collectors;

/**
 * This Action is the reserved state save version of RestClusterUpdateSettingsAction
 * <p>
 * It is used by the ReservedClusterStateService to update the persistent cluster settings.
 * Since transient cluster settings are deprecated, this action doesn't support updating transient cluster settings.
 */
public class ReservedClusterSettingsAction implements ReservedClusterStateHandler<Map<String, Object>> {

    private static final Logger logger = LogManager.getLogger(ReservedClusterSettingsAction.class);

    public static final String NAME = "cluster_settings";

    private final ClusterSettings clusterSettings;

    public ReservedClusterSettingsAction(ClusterSettings clusterSettings) {
        this.clusterSettings = clusterSettings;
    }

    @Override
    public String name() {
        return NAME;
    }

    @SuppressWarnings("unchecked")
    private static ClusterUpdateSettingsRequest prepare(Object input, Set<String> previouslySet) {
        // load the new settings into a builder so their paths are normalized
        @SuppressWarnings("unchecked")
        Settings.Builder newSettings = Settings.builder().loadFromMap((Map<String, ?>) input);

        // now the new and old settings can be compared to find which are missing for deletion
        Set<String> toDelete = new HashSet<>(previouslySet);
        toDelete.removeAll(newSettings.keys());
        toDelete.forEach(k -> newSettings.put(k, (String) null));

        final ClusterUpdateSettingsRequest clusterUpdateSettingsRequest = new ClusterUpdateSettingsRequest(
<<<<<<< HEAD
            // timeouts are unused, any value will do
            TimeValue.THIRTY_SECONDS,
            TimeValue.THIRTY_SECONDS
=======
            RESERVED_CLUSTER_STATE_HANDLER_IGNORED_TIMEOUT,
            RESERVED_CLUSTER_STATE_HANDLER_IGNORED_TIMEOUT
>>>>>>> e9f29a8e
        );
        clusterUpdateSettingsRequest.persistentSettings(newSettings);
        return clusterUpdateSettingsRequest;
    }

    @Override
    public TransformState transform(Object input, TransformState prevState) {
        ClusterUpdateSettingsRequest request = prepare(input, prevState.keys());

        // allow empty requests, this is how we clean up settings
        if (request.persistentSettings().isEmpty() == false) {
            validate(request);
        }

        final var state = new SettingsUpdater(clusterSettings).updateSettings(
            prevState.state(),
            request.transientSettings(),
            request.persistentSettings(),
            logger
        );

        Set<String> currentKeys = request.persistentSettings()
            .keySet()
            .stream()
            .filter(k -> request.persistentSettings().hasValue(k))
            .collect(Collectors.toSet());

        return new TransformState(state, currentKeys);
    }

    @Override
    public Map<String, Object> fromXContent(XContentParser parser) throws IOException {
        return parser.map();
    }
}<|MERGE_RESOLUTION|>--- conflicted
+++ resolved
@@ -15,7 +15,6 @@
 import org.elasticsearch.common.settings.ClusterSettings;
 import org.elasticsearch.common.settings.Settings;
 import org.elasticsearch.common.settings.SettingsUpdater;
-import org.elasticsearch.core.TimeValue;
 import org.elasticsearch.reservedstate.ReservedClusterStateHandler;
 import org.elasticsearch.reservedstate.TransformState;
 import org.elasticsearch.xcontent.XContentParser;
@@ -61,14 +60,8 @@
         toDelete.forEach(k -> newSettings.put(k, (String) null));
 
         final ClusterUpdateSettingsRequest clusterUpdateSettingsRequest = new ClusterUpdateSettingsRequest(
-<<<<<<< HEAD
-            // timeouts are unused, any value will do
-            TimeValue.THIRTY_SECONDS,
-            TimeValue.THIRTY_SECONDS
-=======
             RESERVED_CLUSTER_STATE_HANDLER_IGNORED_TIMEOUT,
             RESERVED_CLUSTER_STATE_HANDLER_IGNORED_TIMEOUT
->>>>>>> e9f29a8e
         );
         clusterUpdateSettingsRequest.persistentSettings(newSettings);
         return clusterUpdateSettingsRequest;
