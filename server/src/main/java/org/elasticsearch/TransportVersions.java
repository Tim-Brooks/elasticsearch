--- conflicted
+++ resolved
@@ -357,11 +357,8 @@
     public static final TransportVersion ESQL_SAMPLE_OPERATOR_STATUS = def(9_127_0_00);
     public static final TransportVersion ALLOCATION_DECISION_NOT_PREFERRED = def(9_145_0_00);
     public static final TransportVersion ESQL_QUALIFIERS_IN_ATTRIBUTES = def(9_146_0_00);
-<<<<<<< HEAD
-    public static final TransportVersion STRUCTURED_SOURCE = def(9_147_0_00);
-=======
     public static final TransportVersion PROJECT_RESERVED_STATE_MOVE_TO_REGISTRY = def(9_147_0_00);
->>>>>>> 9fe97ab0
+    public static final TransportVersion STRUCTURED_SOURCE = def(9_148_0_00);
 
     /*
      * STOP! READ THIS FIRST! No, really,
