/*
 * Licensed to Elasticsearch under one or more contributor
 * license agreements. See the NOTICE file distributed with
 * this work for additional information regarding copyright
 * ownership. Elasticsearch licenses this file to you under
 * the Apache License, Version 2.0 (the "License"); you may
 * not use this file except in compliance with the License.
 * You may obtain a copy of the License at
 *
 *    http://www.apache.org/licenses/LICENSE-2.0
 *
 * Unless required by applicable law or agreed to in writing,
 * software distributed under the License is distributed on an
 * "AS IS" BASIS, WITHOUT WARRANTIES OR CONDITIONS OF ANY
 * KIND, either express or implied.  See the License for the
 * specific language governing permissions and limitations
 * under the License.
 */

package org.elasticsearch.common.settings;

import org.apache.logging.log4j.Level;
import org.apache.logging.log4j.LogManager;
import org.apache.lucene.util.SetOnce;
import org.elasticsearch.ElasticsearchParseException;
import org.elasticsearch.Version;
import org.elasticsearch.common.Booleans;
import org.elasticsearch.common.Strings;
import org.elasticsearch.common.io.stream.StreamInput;
import org.elasticsearch.common.io.stream.StreamOutput;
import org.elasticsearch.common.logging.DeprecationLogger;
import org.elasticsearch.common.logging.LogConfigurator;
import org.elasticsearch.common.unit.ByteSizeUnit;
import org.elasticsearch.common.unit.ByteSizeValue;
import org.elasticsearch.common.unit.MemorySizeValue;
import org.elasticsearch.common.unit.TimeValue;
import org.elasticsearch.common.xcontent.DeprecationHandler;
import org.elasticsearch.common.xcontent.LoggingDeprecationHandler;
import org.elasticsearch.common.xcontent.NamedXContentRegistry;
import org.elasticsearch.common.xcontent.ToXContentFragment;
import org.elasticsearch.common.xcontent.XContentBuilder;
import org.elasticsearch.common.xcontent.XContentFactory;
import org.elasticsearch.common.xcontent.XContentParser;
import org.elasticsearch.common.xcontent.XContentParserUtils;
import org.elasticsearch.common.xcontent.XContentType;
import org.elasticsearch.core.internal.io.IOUtils;

import java.io.IOException;
import java.io.InputStream;
import java.io.UncheckedIOException;
import java.nio.file.Files;
import java.nio.file.Path;
import java.security.GeneralSecurityException;
import java.util.AbstractMap;
import java.util.AbstractSet;
import java.util.ArrayList;
import java.util.Arrays;
import java.util.Collections;
import java.util.HashMap;
import java.util.Iterator;
import java.util.List;
import java.util.ListIterator;
import java.util.Map;
import java.util.NoSuchElementException;
import java.util.Objects;
import java.util.Set;
import java.util.TreeMap;
import java.util.concurrent.TimeUnit;
import java.util.function.Function;
import java.util.function.Predicate;
import java.util.function.UnaryOperator;
import java.util.stream.Collectors;
import java.util.stream.Stream;

import static org.elasticsearch.common.unit.ByteSizeValue.parseBytesSizeValue;
import static org.elasticsearch.common.unit.TimeValue.parseTimeValue;

/**
 * An immutable settings implementation.
 */
public final class Settings implements ToXContentFragment {

    public static final Settings EMPTY = new Builder().build();

    /** The raw settings from the full key to raw string value. */
    private final Map<String, Object> settings;

    /** The secure settings storage associated with these settings. */
    private final SecureSettings secureSettings;

    /** The first level of setting names. This is constructed lazily in {@link #names()}. */
    private final SetOnce<Set<String>> firstLevelNames = new SetOnce<>();

    /**
     * Setting names found in this Settings for both string and secure settings.
     * This is constructed lazily in {@link #keySet()}.
     */
    private final SetOnce<Set<String>> keys = new SetOnce<>();

    private Settings(Map<String, Object> settings, SecureSettings secureSettings) {
        // we use a sorted map for consistent serialization when using getAsMap()
        this.settings = Collections.unmodifiableSortedMap(new TreeMap<>(settings));
        this.secureSettings = secureSettings;
    }

    /**
     * Retrieve the secure settings in these settings.
     */
    SecureSettings getSecureSettings() {
        // pkg private so it can only be accessed by local subclasses of SecureSetting
        return secureSettings;
    }

    private Map<String, Object> getAsStructuredMap() {
        Map<String, Object> map = new HashMap<>(2);
        for (Map.Entry<String, Object> entry : settings.entrySet()) {
            processSetting(map, "", entry.getKey(), entry.getValue());
        }
        for (Map.Entry<String, Object> entry : map.entrySet()) {
            if (entry.getValue() instanceof Map) {
                @SuppressWarnings("unchecked") Map<String, Object> valMap = (Map<String, Object>) entry.getValue();
                entry.setValue(convertMapsToArrays(valMap));
            }
        }

        return map;
    }

    private void processSetting(Map<String, Object> map, String prefix, String setting, Object value) {
        int prefixLength = setting.indexOf('.');
        if (prefixLength == -1) {
            @SuppressWarnings("unchecked") Map<String, Object> innerMap = (Map<String, Object>) map.get(prefix + setting);
            if (innerMap != null) {
                // It supposed to be a value, but we already have a map stored, need to convert this map to "." notation
                for (Map.Entry<String, Object> entry : innerMap.entrySet()) {
                    map.put(prefix + setting + "." + entry.getKey(), entry.getValue());
                }
            }
            map.put(prefix + setting, value);
        } else {
            String key = setting.substring(0, prefixLength);
            String rest = setting.substring(prefixLength + 1);
            Object existingValue = map.get(prefix + key);
            if (existingValue == null) {
                Map<String, Object> newMap = new HashMap<>(2);
                processSetting(newMap, "", rest, value);
                map.put(prefix + key, newMap);
            } else {
                if (existingValue instanceof Map) {
                    @SuppressWarnings("unchecked")
                    Map<String, Object> innerMap = (Map<String, Object>) existingValue;
                    processSetting(innerMap, "", rest, value);
                    map.put(prefix + key, innerMap);
                } else {
                    // It supposed to be a map, but we already have a value stored, which is not a map
                    // fall back to "." notation
                    processSetting(map, prefix + key + ".", rest, value);
                }
            }
        }
    }

    private Object convertMapsToArrays(Map<String, Object> map) {
        if (map.isEmpty()) {
            return map;
        }
        boolean isArray = true;
        int maxIndex = -1;
        for (Map.Entry<String, Object> entry : map.entrySet()) {
            if (isArray) {
                try {
                    int index = Integer.parseInt(entry.getKey());
                    if (index >= 0) {
                        maxIndex = Math.max(maxIndex, index);
                    } else {
                        isArray = false;
                    }
                } catch (NumberFormatException ex) {
                    isArray = false;
                }
            }
            if (entry.getValue() instanceof Map) {
                @SuppressWarnings("unchecked") Map<String, Object> valMap = (Map<String, Object>) entry.getValue();
                entry.setValue(convertMapsToArrays(valMap));
            }
        }
        if (isArray && (maxIndex + 1) == map.size()) {
            ArrayList<Object> newValue = new ArrayList<>(maxIndex + 1);
            for (int i = 0; i <= maxIndex; i++) {
                Object obj = map.get(Integer.toString(i));
                if (obj == null) {
                    // Something went wrong. Different format?
                    // Bailout!
                    return map;
                }
                newValue.add(obj);
            }
            return newValue;
        }
        return map;
    }

    /**
     * A settings that are filtered (and key is removed) with the specified prefix.
     */
    public Settings getByPrefix(String prefix) {
        return new Settings(new FilteredMap(this.settings, (k) -> k.startsWith(prefix), prefix), secureSettings == null ? null :
            new PrefixedSecureSettings(secureSettings, prefix, s -> s.startsWith(prefix)));
    }

    /**
     * Returns a new settings object that contains all setting of the current one filtered by the given settings key predicate.
     */
    public Settings filter(Predicate<String> predicate) {
        return new Settings(new FilteredMap(this.settings, predicate, null), secureSettings == null ? null :
            new PrefixedSecureSettings(secureSettings, "", predicate));
    }

    /**
     * Returns the settings mapped to the given setting name.
     */
    public Settings getAsSettings(String setting) {
        return getByPrefix(setting + ".");
    }

    /**
     * Returns the setting value associated with the setting key.
     *
     * @param setting The setting key
     * @return The setting value, {@code null} if it does not exists.
     */
    public String get(String setting) {
        return toString(settings.get(setting));
    }

    /**
     * Returns the setting value associated with the setting key. If it does not exists,
     * returns the default value provided.
     */
    public String get(String setting, String defaultValue) {
        String retVal = get(setting);
        return retVal == null ? defaultValue : retVal;
    }

    /**
     * Returns the setting value (as float) associated with the setting key. If it does not exists,
     * returns the default value provided.
     */
    public Float getAsFloat(String setting, Float defaultValue) {
        String sValue = get(setting);
        if (sValue == null) {
            return defaultValue;
        }
        try {
            return Float.parseFloat(sValue);
        } catch (NumberFormatException e) {
            throw new SettingsException("Failed to parse float setting [" + setting + "] with value [" + sValue + "]", e);
        }
    }

    /**
     * Returns the setting value (as double) associated with the setting key. If it does not exists,
     * returns the default value provided.
     */
    public Double getAsDouble(String setting, Double defaultValue) {
        String sValue = get(setting);
        if (sValue == null) {
            return defaultValue;
        }
        try {
            return Double.parseDouble(sValue);
        } catch (NumberFormatException e) {
            throw new SettingsException("Failed to parse double setting [" + setting + "] with value [" + sValue + "]", e);
        }
    }

    /**
     * Returns the setting value (as int) associated with the setting key. If it does not exists,
     * returns the default value provided.
     */
    public Integer getAsInt(String setting, Integer defaultValue) {
        String sValue = get(setting);
        if (sValue == null) {
            return defaultValue;
        }
        try {
            return Integer.parseInt(sValue);
        } catch (NumberFormatException e) {
            throw new SettingsException("Failed to parse int setting [" + setting + "] with value [" + sValue + "]", e);
        }
    }

    /**
     * Returns the setting value (as long) associated with the setting key. If it does not exists,
     * returns the default value provided.
     */
    public Long getAsLong(String setting, Long defaultValue) {
        String sValue = get(setting);
        if (sValue == null) {
            return defaultValue;
        }
        try {
            return Long.parseLong(sValue);
        } catch (NumberFormatException e) {
            throw new SettingsException("Failed to parse long setting [" + setting + "] with value [" + sValue + "]", e);
        }
    }

    /**
     * Returns <code>true</code> iff the given key has a value in this settings object
     */
    public boolean hasValue(String key) {
        return settings.get(key) != null;
    }

    /**
     * We have to lazy initialize the deprecation logger as otherwise a static logger here would be constructed before logging is configured
     * leading to a runtime failure (see {@link LogConfigurator#checkErrorListener()} ). The premature construction would come from any
     * {@link Setting} object constructed in, for example, {@link org.elasticsearch.env.Environment}.
     */
    static class DeprecationLoggerHolder {
        static DeprecationLogger deprecationLogger = new DeprecationLogger(LogManager.getLogger(Settings.class));
    }

    /**
     * Returns the setting value (as boolean) associated with the setting key. If it does not exists,
     * returns the default value provided.
     */
    public Boolean getAsBoolean(String setting, Boolean defaultValue) {
        return Booleans.parseBoolean(get(setting), defaultValue);
    }

    /**
     * Returns the setting value (as time) associated with the setting key. If it does not exists,
     * returns the default value provided.
     */
    public TimeValue getAsTime(String setting, TimeValue defaultValue) {
        return parseTimeValue(get(setting), defaultValue, setting);
    }

    /**
     * Returns the setting value (as size) associated with the setting key. If it does not exists,
     * returns the default value provided.
     */
    public ByteSizeValue getAsBytesSize(String setting, ByteSizeValue defaultValue) throws SettingsException {
        return parseBytesSizeValue(get(setting), defaultValue, setting);
    }

    /**
     * Returns the setting value (as size) associated with the setting key. Provided values can either be
     * absolute values (interpreted as a number of bytes), byte sizes (eg. 1mb) or percentage of the heap size
     * (eg. 12%). If it does not exists, parses the default value provided.
     */
    public ByteSizeValue getAsMemory(String setting, String defaultValue) throws SettingsException {
        return MemorySizeValue.parseBytesSizeValueOrHeapRatio(get(setting, defaultValue), setting);
    }

    /**
     * The values associated with a setting key as an immutable list.
     * <p>
     * It will also automatically load a comma separated list under the settingPrefix and merge with
     * the numbered format.
     *
     * @param key The setting key to load the list by
     * @return The setting list values
     */
    public List<String> getAsList(String key) throws SettingsException {
        return getAsList(key, Collections.emptyList());
    }

    /**
     * The values associated with a setting key as an immutable list.
     * <p>
     * If commaDelimited is true, it will automatically load a comma separated list under the settingPrefix and merge with
     * the numbered format.
     *
     * @param key The setting key to load the list by
     * @return The setting list values
     */
    public List<String> getAsList(String key, List<String> defaultValue) throws SettingsException {
        return getAsList(key, defaultValue, true);
    }

    /**
     * The values associated with a setting key as an immutable list.
     * <p>
     * It will also automatically load a comma separated list under the settingPrefix and merge with
     * the numbered format.
     *
     * @param key  The setting key to load the list by
     * @param defaultValue   The default value to use if no value is specified
     * @param commaDelimited Whether to try to parse a string as a comma-delimited value
     * @return The setting list values
     */
    public List<String> getAsList(String key, List<String> defaultValue, Boolean commaDelimited) throws SettingsException {
        List<String> result = new ArrayList<>();
        final Object valueFromPrefix = settings.get(key);
        if (valueFromPrefix != null) {
            if (valueFromPrefix instanceof List) {
                return Collections.unmodifiableList((List<String>) valueFromPrefix);
            } else if (commaDelimited) {
                String[] strings = Strings.splitStringByCommaToArray(get(key));
                if (strings.length > 0) {
                    for (String string : strings) {
                        result.add(string.trim());
                    }
                }
            } else {
                result.add(get(key).trim());
            }
        }

        if (result.isEmpty()) {
            return defaultValue;
        }
        return Collections.unmodifiableList(result);
    }



    /**
     * Returns group settings for the given setting prefix.
     */
    public Map<String, Settings> getGroups(String settingPrefix) throws SettingsException {
        return getGroups(settingPrefix, false);
    }

    /**
     * Returns group settings for the given setting prefix.
     */
    public Map<String, Settings> getGroups(String settingPrefix, boolean ignoreNonGrouped) throws SettingsException {
        if (!Strings.hasLength(settingPrefix)) {
            throw new IllegalArgumentException("illegal setting prefix " + settingPrefix);
        }
        if (settingPrefix.charAt(settingPrefix.length() - 1) != '.') {
            settingPrefix = settingPrefix + ".";
        }
        return getGroupsInternal(settingPrefix, ignoreNonGrouped);
    }

    private Map<String, Settings> getGroupsInternal(String settingPrefix, boolean ignoreNonGrouped) throws SettingsException {
        Settings prefixSettings = getByPrefix(settingPrefix);
        Map<String, Settings> groups = new HashMap<>();
        for (String groupName : prefixSettings.names()) {
            Settings groupSettings = prefixSettings.getByPrefix(groupName + ".");
            if (groupSettings.isEmpty()) {
                if (ignoreNonGrouped) {
                    continue;
                }
                throw new SettingsException("Failed to get setting group for [" + settingPrefix + "] setting prefix and setting ["
                    + settingPrefix + groupName + "] because of a missing '.'");
            }
            groups.put(groupName, groupSettings);
        }

        return Collections.unmodifiableMap(groups);
    }
    /**
     * Returns group settings for the given setting prefix.
     */
    public Map<String, Settings> getAsGroups() throws SettingsException {
        return getGroupsInternal("", false);
    }

    /**
     * Returns a parsed version.
     */
    public Version getAsVersion(String setting, Version defaultVersion) throws SettingsException {
        String sValue = get(setting);
        if (sValue == null) {
            return defaultVersion;
        }
        try {
            return Version.fromId(Integer.parseInt(sValue));
        } catch (Exception e) {
            throw new SettingsException("Failed to parse version setting [" + setting + "] with value [" + sValue + "]", e);
        }
    }

    /**
     * @return  The direct keys of this settings
     */
    public Set<String> names() {
        synchronized (firstLevelNames) {
            if (firstLevelNames.get() == null) {
                Stream<String> stream = settings.keySet().stream();
                if (secureSettings != null) {
                    stream = Stream.concat(stream, secureSettings.getSettingNames().stream());
                }
                Set<String> names = stream.map(k -> {
                    int i = k.indexOf('.');
                    if (i < 0) {
                        return k;
                    } else {
                        return k.substring(0, i);
                    }
                }).collect(Collectors.toSet());
                firstLevelNames.set(Collections.unmodifiableSet(names));
            }
        }
        return firstLevelNames.get();
    }

    /**
     * Returns the settings as delimited string.
     */
    public String toDelimitedString(char delimiter) {
        StringBuilder sb = new StringBuilder();
        for (Map.Entry<String, Object> entry : settings.entrySet()) {
            sb.append(entry.getKey()).append("=").append(entry.getValue()).append(delimiter);
        }
        return sb.toString();
    }

    @Override
    public boolean equals(Object o) {
        if (this == o) return true;
        if (o == null || getClass() != o.getClass()) return false;

        Settings that = (Settings) o;
        return Objects.equals(settings, that.settings);
    }

    @Override
    public int hashCode() {
        return settings != null ? settings.hashCode() : 0;
    }

    public static Settings readSettingsFromStream(StreamInput in) throws IOException {
        Builder builder = new Builder();
        int numberOfSettings = in.readVInt();
        for (int i = 0; i < numberOfSettings; i++) {
            String key = in.readString();
            Object value = in.readGenericValue();
            if (value == null) {
                builder.putNull(key);
            } else if (value instanceof List) {
                builder.putList(key, (List<String>) value);
            } else {
                builder.put(key, value.toString());
            }
        }
        return builder.build();
    }

    public static void writeSettingsToStream(Settings settings, StreamOutput out) throws IOException {
        // pull settings to exclude secure settings in size()
        Set<Map.Entry<String, Object>> entries = settings.settings.entrySet();
        out.writeVInt(entries.size());
        for (Map.Entry<String, Object> entry : entries) {
            out.writeString(entry.getKey());
            out.writeGenericValue(entry.getValue());
        }
    }

    /**
     * Returns a builder to be used in order to build settings.
     */
    public static Builder builder() {
        return new Builder();
    }

    @Override
    public XContentBuilder toXContent(XContentBuilder builder, Params params) throws IOException {
        Settings settings = SettingsFilter.filterSettings(params, this);
        if (!params.paramAsBoolean("flat_settings", false)) {
            for (Map.Entry<String, Object> entry : settings.getAsStructuredMap().entrySet()) {
                builder.field(entry.getKey(), entry.getValue());
            }
        } else {
            for (Map.Entry<String, Object> entry : settings.settings.entrySet()) {
                builder.field(entry.getKey(), entry.getValue());
            }
        }
        return builder;
    }

    /**
     * Parsers the generated xcontent from {@link Settings#toXContent(XContentBuilder, Params)} into a new Settings object.
     * Note this method requires the parser to either be positioned on a null token or on
     * {@link org.elasticsearch.common.xcontent.XContentParser.Token#START_OBJECT}.
     */
    public static Settings fromXContent(XContentParser parser) throws IOException {
        return fromXContent(parser, true, false);
    }

    private static Settings fromXContent(XContentParser parser, boolean allowNullValues, boolean validateEndOfStream) throws IOException {
        if (parser.currentToken() == null) {
            parser.nextToken();
        }
        XContentParserUtils.ensureExpectedToken(XContentParser.Token.START_OBJECT, parser.currentToken(), parser::getTokenLocation);
        Builder innerBuilder = Settings.builder();
        StringBuilder currentKeyBuilder = new StringBuilder();
        fromXContent(parser, currentKeyBuilder, innerBuilder, allowNullValues);
        if (validateEndOfStream) {
            // ensure we reached the end of the stream
            XContentParser.Token lastToken = null;
            try {
                while (!parser.isClosed() && (lastToken = parser.nextToken()) == null) ;
            } catch (Exception e) {
                throw new ElasticsearchParseException(
                    "malformed, expected end of settings but encountered additional content starting at line number: [{}], "
                        + "column number: [{}]",
                    e, parser.getTokenLocation().lineNumber, parser.getTokenLocation().columnNumber);
            }
            if (lastToken != null) {
                throw new ElasticsearchParseException(
                    "malformed, expected end of settings but encountered additional content starting at line number: [{}], "
                        + "column number: [{}]",
                    parser.getTokenLocation().lineNumber, parser.getTokenLocation().columnNumber);
            }
        }
        return innerBuilder.build();
    }

    private static void fromXContent(XContentParser parser, StringBuilder keyBuilder, Settings.Builder builder,
                                     boolean allowNullValues) throws IOException {
        final int length = keyBuilder.length();
        while (parser.nextToken() != XContentParser.Token.END_OBJECT) {
            if (parser.currentToken() == XContentParser.Token.FIELD_NAME) {
                keyBuilder.setLength(length);
                keyBuilder.append(parser.currentName());
            } else if (parser.currentToken() == XContentParser.Token.START_OBJECT) {
                keyBuilder.append('.');
                fromXContent(parser, keyBuilder, builder, allowNullValues);
            } else if (parser.currentToken() == XContentParser.Token.START_ARRAY) {
                List<String> list = new ArrayList<>();
                while (parser.nextToken() != XContentParser.Token.END_ARRAY) {
                    if (parser.currentToken() == XContentParser.Token.VALUE_STRING) {
                        list.add(parser.text());
                    } else if (parser.currentToken() == XContentParser.Token.VALUE_NUMBER) {
                        list.add(parser.text()); // just use the string representation here
                    } else if (parser.currentToken() == XContentParser.Token.VALUE_BOOLEAN) {
                        list.add(String.valueOf(parser.text()));
                    } else {
                        throw new IllegalStateException("only value lists are allowed in serialized settings");
                    }
                }
                String key = keyBuilder.toString();
                validateValue(key, list, parser, allowNullValues);
                builder.putList(key, list);
            } else if (parser.currentToken() == XContentParser.Token.VALUE_NULL) {
                String key = keyBuilder.toString();
                validateValue(key, null, parser, allowNullValues);
                builder.putNull(key);
            } else if (parser.currentToken() == XContentParser.Token.VALUE_STRING
                || parser.currentToken() == XContentParser.Token.VALUE_NUMBER) {
                String key = keyBuilder.toString();
                String value = parser.text();
                validateValue(key, value, parser, allowNullValues);
                builder.put(key, value);
            } else if (parser.currentToken() == XContentParser.Token.VALUE_BOOLEAN) {
                String key = keyBuilder.toString();
                validateValue(key, parser.text(), parser, allowNullValues);
                builder.put(key, parser.booleanValue());
            } else {
                XContentParserUtils.throwUnknownToken(parser.currentToken(), parser.getTokenLocation());
            }
        }
    }

    private static void validateValue(String key, Object currentValue, XContentParser parser, boolean allowNullValues) {
        if (currentValue == null && allowNullValues == false) {
            throw new ElasticsearchParseException(
                "null-valued setting found for key [{}] found at line number [{}], column number [{}]",
                key,
                parser.getTokenLocation().lineNumber,
                parser.getTokenLocation().columnNumber
            );
        }
    }



    public static final Set<String> FORMAT_PARAMS =
            Set.of("settings_filter", "flat_settings");

    /**
     * Returns {@code true} if this settings object contains no settings
     * @return {@code true} if this settings object contains no settings
     */
    public boolean isEmpty() {
        return this.settings.isEmpty() && (secureSettings == null || secureSettings.getSettingNames().isEmpty());
    }

    /** Returns the number of settings in this settings object. */
    public int size() {
        return keySet().size();
    }

    /** Returns the fully qualified setting names contained in this settings object. */
    public Set<String> keySet() {
        if (keys.get() == null) {
            synchronized (keys) {
<<<<<<< HEAD
=======
                // Check that the keys are still null now that we have acquired the lock
>>>>>>> 08660318
                if (keys.get() == null) {
                    if (secureSettings == null) {
                        keys.set(settings.keySet());
                    } else {
                        Stream<String> stream = Stream.concat(settings.keySet().stream(), secureSettings.getSettingNames().stream());
                        // uniquify, since for legacy reasons the same setting name may exist in both
                        keys.set(Collections.unmodifiableSet(stream.collect(Collectors.toSet())));
                    }
                }
            }
        }
        return keys.get();
    }

    /**
     * A builder allowing to put different settings and then {@link #build()} an immutable
     * settings implementation. Use {@link Settings#builder()} in order to
     * construct it.
     */
    public static class Builder {

        public static final Settings EMPTY_SETTINGS = new Builder().build();

        // we use a sorted map for consistent serialization when using getAsMap()
        private final Map<String, Object> map = new TreeMap<>();

        private final SetOnce<SecureSettings> secureSettings = new SetOnce<>();

        private Builder() {

        }

        public Set<String> keys() {
            return this.map.keySet();
        }

        /**
         * Removes the provided setting from the internal map holding the current list of settings.
         */
        public String remove(String key) {
            return Settings.toString(map.remove(key));
        }

        /**
         * Returns a setting value based on the setting key.
         */
        public String get(String key) {
            return Settings.toString(map.get(key));
        }

        /** Return the current secure settings, or {@code null} if none have been set. */
        public SecureSettings getSecureSettings() {
            return secureSettings.get();
        }

        public Builder setSecureSettings(SecureSettings secureSettings) {
            if (secureSettings.isLoaded() == false) {
                throw new IllegalStateException("Secure settings must already be loaded");
            }
            if (this.secureSettings.get() != null) {
                throw new IllegalArgumentException("Secure settings already set. Existing settings: " +
                    this.secureSettings.get().getSettingNames() + ", new settings: " + secureSettings.getSettingNames());
            }
            this.secureSettings.set(secureSettings);
            return this;
        }

        /**
         * Sets a path setting with the provided setting key and path.
         *
         * @param key  The setting key
         * @param path The setting path
         * @return The builder
         */
        public Builder put(String key, Path path) {
            return put(key, path.toString());
        }

        /**
         * Sets a time value setting with the provided setting key and value.
         *
         * @param key  The setting key
         * @param timeValue The setting timeValue
         * @return The builder
         */
        public Builder put(final String key, final TimeValue timeValue) {
            return put(key, timeValue.getStringRep());
        }

        /**
         * Sets a byteSizeValue setting with the provided setting key and byteSizeValue.
         *
         * @param key  The setting key
         * @param byteSizeValue The setting value
         * @return The builder
         */
        public Builder put(final String key, final ByteSizeValue byteSizeValue) {
            return put(key, byteSizeValue.getStringRep());
        }

        /**
         * Sets an enum setting with the provided setting key and enum instance.
         *
         * @param key  The setting key
         * @param enumValue The setting value
         * @return The builder
         */
        public Builder put(String key, Enum<?> enumValue) {
            return put(key, enumValue.toString());
        }

        /**
         * Sets an level setting with the provided setting key and level instance.
         *
         * @param key  The setting key
         * @param level The setting value
         * @return The builder
         */
        public Builder put(String key, Level level) {
            return put(key, level.toString());
        }

        /**
         * Sets an lucene version setting with the provided setting key and lucene version instance.
         *
         * @param key  The setting key
         * @param luceneVersion The setting value
         * @return The builder
         */
        public Builder put(String key, org.apache.lucene.util.Version luceneVersion) {
            return put(key, luceneVersion.toString());
        }

        /**
         * Sets a setting with the provided setting key and value.
         *
         * @param key   The setting key
         * @param value The setting value
         * @return The builder
         */
        public Builder put(String key, String value) {
            map.put(key, value);
            return this;
        }

        public Builder copy(String key, Settings source) {
            return copy(key, key, source);
        }

        public Builder copy(String key, String sourceKey, Settings source) {
            if (source.settings.containsKey(sourceKey) == false) {
                throw new IllegalArgumentException("source key not found in the source settings");
            }
            final Object value = source.settings.get(sourceKey);
            if (value instanceof List) {
                return putList(key, (List)value);
            } else if (value == null) {
                return putNull(key);
            } else {
                return put(key, Settings.toString(value));
            }
        }

        /**
         * Sets a null value for the given setting key
         */
        public Builder putNull(String key) {
            return put(key, (String) null);
        }

        /**
         * Sets the setting with the provided setting key and the boolean value.
         *
         * @param setting The setting key
         * @param value   The boolean value
         * @return The builder
         */
        public Builder put(String setting, boolean value) {
            put(setting, String.valueOf(value));
            return this;
        }

        /**
         * Sets the setting with the provided setting key and the int value.
         *
         * @param setting The setting key
         * @param value   The int value
         * @return The builder
         */
        public Builder put(String setting, int value) {
            put(setting, String.valueOf(value));
            return this;
        }

        public Builder put(String setting, Version version) {
            put(setting, version.id);
            return this;
        }

        /**
         * Sets the setting with the provided setting key and the long value.
         *
         * @param setting The setting key
         * @param value   The long value
         * @return The builder
         */
        public Builder put(String setting, long value) {
            put(setting, String.valueOf(value));
            return this;
        }

        /**
         * Sets the setting with the provided setting key and the float value.
         *
         * @param setting The setting key
         * @param value   The float value
         * @return The builder
         */
        public Builder put(String setting, float value) {
            put(setting, String.valueOf(value));
            return this;
        }

        /**
         * Sets the setting with the provided setting key and the double value.
         *
         * @param setting The setting key
         * @param value   The double value
         * @return The builder
         */
        public Builder put(String setting, double value) {
            put(setting, String.valueOf(value));
            return this;
        }

        /**
         * Sets the setting with the provided setting key and the time value.
         *
         * @param setting The setting key
         * @param value   The time value
         * @return The builder
         */
        public Builder put(final String setting, final long value, final TimeUnit timeUnit) {
            put(setting, new TimeValue(value, timeUnit));
            return this;
        }

        /**
         * Sets the setting with the provided setting key and the size value.
         *
         * @param setting The setting key
         * @param value   The size value
         * @return The builder
         */
        public Builder put(String setting, long value, ByteSizeUnit sizeUnit) {
            put(setting, sizeUnit.toBytes(value) + "b");
            return this;
        }


        /**
         * Sets the setting with the provided setting key and an array of values.
         *
         * @param setting The setting key
         * @param values  The values
         * @return The builder
         */
        public Builder putList(String setting, String... values) {
            return putList(setting, Arrays.asList(values));
        }

        /**
         * Sets the setting with the provided setting key and a list of values.
         *
         * @param setting The setting key
         * @param values  The values
         * @return The builder
         */
        public Builder putList(String setting, List<String> values) {
            remove(setting);
            map.put(setting, new ArrayList<>(values));
            return this;
        }

        /**
         * Sets all the provided settings including secure settings
         */
        public Builder put(Settings settings) {
            return put(settings, true);
        }

        /**
         * Sets all the provided settings.
         * @param settings the settings to set
         * @param copySecureSettings if <code>true</code> all settings including secure settings are copied.
         */
        public Builder put(Settings settings, boolean copySecureSettings) {
            Map<String, Object> settingsMap = new HashMap<>(settings.settings);
            processLegacyLists(settingsMap);
            map.putAll(settingsMap);
            if (copySecureSettings && settings.getSecureSettings() != null) {
                setSecureSettings(settings.getSecureSettings());
            }
            return this;
        }

        private void processLegacyLists(Map<String, Object> map) {
            String[] array = map.keySet().toArray(new String[map.size()]);
            for (String key : array) {
                if (key.endsWith(".0")) { // let's only look at the head of the list and convert in order starting there.
                    int counter = 0;
                    String prefix = key.substring(0, key.lastIndexOf('.'));
                    if (map.containsKey(prefix)) {
                        throw new IllegalStateException("settings builder can't contain values for [" + prefix + "=" + map.get(prefix)
                            + "] and [" + key + "=" + map.get(key) + "]");
                    }
                    List<String> values = new ArrayList<>();
                    while (true) {
                        String listKey = prefix + '.' + (counter++);
                        String value = get(listKey);
                        if (value == null) {
                            map.put(prefix, values);
                            break;
                        } else {
                            values.add(value);
                            map.remove(listKey);
                        }
                    }
                }
            }
        }

        /**
         * Loads settings from the actual string content that represents them using {@link #fromXContent(XContentParser)}
         */
        public Builder loadFromSource(String source, XContentType xContentType) {
            try (XContentParser parser =  XContentFactory.xContent(xContentType)
                    .createParser(NamedXContentRegistry.EMPTY, LoggingDeprecationHandler.INSTANCE, source)) {
                this.put(fromXContent(parser, true, true));
            } catch (Exception e) {
                throw new SettingsException("Failed to load settings from [" + source + "]", e);
            }
            return this;
        }

        /**
         * Loads settings from a url that represents them using {@link #fromXContent(XContentParser)}
         * Note: Loading from a path doesn't allow <code>null</code> values in the incoming xcontent
         */
        public Builder loadFromPath(Path path) throws IOException {
            // NOTE: loadFromStream will close the input stream
            return loadFromStream(path.getFileName().toString(), Files.newInputStream(path), false);
        }

        /**
         * Loads settings from a stream that represents them using {@link #fromXContent(XContentParser)}
         */
        public Builder loadFromStream(String resourceName, InputStream is, boolean acceptNullValues) throws IOException {
            final XContentType xContentType;
            if (resourceName.endsWith(".json")) {
                xContentType = XContentType.JSON;
            } else if (resourceName.endsWith(".yml") || resourceName.endsWith(".yaml")) {
                xContentType = XContentType.YAML;
            } else {
                throw new IllegalArgumentException("unable to detect content type from resource name [" + resourceName + "]");
            }
            // fromXContent doesn't use named xcontent or deprecation.
            try (XContentParser parser =  XContentFactory.xContent(xContentType)
                    .createParser(NamedXContentRegistry.EMPTY, DeprecationHandler.THROW_UNSUPPORTED_OPERATION, is)) {
                if (parser.currentToken() == null) {
                    if (parser.nextToken() == null) {
                        return this; // empty file
                    }
                }
                put(fromXContent(parser, acceptNullValues, true));
            } catch (ElasticsearchParseException e) {
                throw e;
            } catch (Exception e) {
                throw new SettingsException("Failed to load settings from [" + resourceName + "]", e);
            } finally {
                IOUtils.close(is);
            }
            return this;
        }

        public Builder putProperties(final Map<String, String> esSettings, final Function<String, String> keyFunction) {
            for (final Map.Entry<String, String> esSetting : esSettings.entrySet()) {
                final String key = esSetting.getKey();
                put(keyFunction.apply(key), esSetting.getValue());
            }
            return this;
        }

        /**
         * Runs across all the settings set on this builder and
         * replaces {@code ${...}} elements in each setting with
         * another setting already set on this builder.
         */
        public Builder replacePropertyPlaceholders() {
            return replacePropertyPlaceholders(System::getenv);
        }

        // visible for testing
        Builder replacePropertyPlaceholders(Function<String, String> getenv) {
            PropertyPlaceholder propertyPlaceholder = new PropertyPlaceholder("${", "}", false);
            PropertyPlaceholder.PlaceholderResolver placeholderResolver = new PropertyPlaceholder.PlaceholderResolver() {
                @Override
                public String resolvePlaceholder(String placeholderName) {
                    final String value = getenv.apply(placeholderName);
                    if (value != null) {
                        return value;
                    }
                    return Settings.toString(map.get(placeholderName));
                }

                @Override
                public boolean shouldIgnoreMissing(String placeholderName) {
                    return placeholderName.startsWith("prompt.");
                }

                @Override
                public boolean shouldRemoveMissingPlaceholder(String placeholderName) {
                    return !placeholderName.startsWith("prompt.");
                }
            };

            Iterator<Map.Entry<String, Object>> entryItr = map.entrySet().iterator();
            while (entryItr.hasNext()) {
                Map.Entry<String, Object> entry = entryItr.next();
                if (entry.getValue() == null) {
                    // a null value obviously can't be replaced
                    continue;
                }
                if (entry.getValue() instanceof List) {
                    final ListIterator<String> li = ((List<String>) entry.getValue()).listIterator();
                    while (li.hasNext()) {
                        final String settingValueRaw = li.next();
                        final String settingValueResolved = propertyPlaceholder.replacePlaceholders(settingValueRaw, placeholderResolver);
                        li.set(settingValueResolved);
                    }
                    continue;
                }

                String value = propertyPlaceholder.replacePlaceholders(Settings.toString(entry.getValue()), placeholderResolver);
                // if the values exists and has length, we should maintain it  in the map
                // otherwise, the replace process resolved into removing it
                if (Strings.hasLength(value)) {
                    entry.setValue(value);
                } else {
                    entryItr.remove();
                }
            }
            return this;
        }

        /**
         * Checks that all settings in the builder start with the specified prefix.
         *
         * If a setting doesn't start with the prefix, the builder appends the prefix to such setting.
         */
        public Builder normalizePrefix(String prefix) {
            Map<String, Object> replacements = new HashMap<>();
            Iterator<Map.Entry<String, Object>> iterator = map.entrySet().iterator();
            while(iterator.hasNext()) {
                Map.Entry<String, Object> entry = iterator.next();
                String key = entry.getKey();
                if (key.startsWith(prefix) == false && key.endsWith("*") == false) {
                    replacements.put(prefix + key, entry.getValue());
                    iterator.remove();
                }
            }
            map.putAll(replacements);
            return this;
        }

        /**
         * Builds a {@link Settings} (underlying uses {@link Settings}) based on everything
         * set on this builder.
         */
        public Settings build() {
            processLegacyLists(map);
            return new Settings(map, secureSettings.get());
        }
    }

    // TODO We could use an FST internally to make things even faster and more compact
    private static final class FilteredMap extends AbstractMap<String, Object> {
        private final Map<String, Object> delegate;
        private final Predicate<String> filter;
        private final String prefix;
        // we cache that size since we have to iterate the entire set
        // this is safe to do since this map is only used with unmodifiable maps
        private int size = -1;
        @Override
        public Set<Entry<String, Object>> entrySet() {
            Set<Entry<String, Object>> delegateSet = delegate.entrySet();
            AbstractSet<Entry<String, Object>> filterSet = new AbstractSet<Entry<String, Object>>() {

                @Override
                public Iterator<Entry<String, Object>> iterator() {
                    Iterator<Entry<String, Object>> iter = delegateSet.iterator();

                    return new Iterator<Entry<String, Object>>() {
                        private int numIterated;
                        private Entry<String, Object> currentElement;
                        @Override
                        public boolean hasNext() {
                            if (currentElement != null) {
                                return true; // protect against calling hasNext twice
                            } else {
                                if (numIterated == size) { // early terminate
                                    assert size != -1 : "size was never set: " + numIterated + " vs. " + size;
                                    return false;
                                }
                                while (iter.hasNext()) {
                                    if (filter.test((currentElement = iter.next()).getKey())) {
                                        numIterated++;
                                        return true;
                                    }
                                }
                                // we didn't find anything
                                currentElement = null;
                                return false;
                            }
                        }

                        @Override
                        public Entry<String, Object> next() {
                            if (currentElement == null && hasNext() == false) { // protect against no #hasNext call or not respecting it

                                throw new NoSuchElementException("make sure to call hasNext first");
                            }
                            final Entry<String, Object> current = this.currentElement;
                            this.currentElement = null;
                            if (prefix == null) {
                                return current;
                            }
                            return new Entry<String, Object>() {
                                @Override
                                public String getKey() {
                                    return current.getKey().substring(prefix.length());
                                }

                                @Override
                                public Object getValue() {
                                    return current.getValue();
                                }

                                @Override
                                public Object setValue(Object value) {
                                    throw new UnsupportedOperationException();
                                }
                            };
                        }
                    };
                }

                @Override
                public int size() {
                    return FilteredMap.this.size();
                }
            };
            return filterSet;
        }

        private FilteredMap(Map<String, Object> delegate, Predicate<String> filter, String prefix) {
            this.delegate = delegate;
            this.filter = filter;
            this.prefix = prefix;
        }

        @Override
        public Object get(Object key) {
            if (key instanceof String) {
                final String theKey = prefix == null ? (String)key : prefix + key;
                if (filter.test(theKey)) {
                    return delegate.get(theKey);
                }
            }
            return null;
        }

        @Override
        public boolean containsKey(Object key) {
            if (key instanceof String) {
                final String theKey = prefix == null ? (String) key : prefix + key;
                if (filter.test(theKey)) {
                    return delegate.containsKey(theKey);
                }
            }
            return false;
        }

        @Override
        public int size() {
            if (size == -1) {
                size = Math.toIntExact(delegate.keySet().stream().filter(filter).count());
            }
            return size;
        }
    }

    private static class PrefixedSecureSettings implements SecureSettings {
        private final SecureSettings delegate;
        private final UnaryOperator<String> addPrefix;
        private final UnaryOperator<String> removePrefix;
        private final Predicate<String> keyPredicate;
        private final SetOnce<Set<String>> settingNames = new SetOnce<>();

        PrefixedSecureSettings(SecureSettings delegate, String prefix, Predicate<String> keyPredicate) {
            this.delegate = delegate;
            this.addPrefix = s -> prefix + s;
            this.removePrefix = s -> s.substring(prefix.length());
            this.keyPredicate = keyPredicate;
        }

        @Override
        public boolean isLoaded() {
            return delegate.isLoaded();
        }

        @Override
        public Set<String> getSettingNames() {
            synchronized (settingNames) {
                if (settingNames.get() == null) {
                    Set<String> names = delegate.getSettingNames().stream()
                        .filter(keyPredicate).map(removePrefix).collect(Collectors.toSet());
                    settingNames.set(Collections.unmodifiableSet(names));
                }
            }
            return settingNames.get();
        }

        @Override
        public SecureString getString(String setting) throws GeneralSecurityException {
            return delegate.getString(addPrefix.apply(setting));
        }

        @Override
        public InputStream getFile(String setting) throws GeneralSecurityException {
            return delegate.getFile(addPrefix.apply(setting));
        }

        @Override
        public byte[] getSHA256Digest(String setting) throws GeneralSecurityException {
            return delegate.getSHA256Digest(addPrefix.apply(setting));
        }

        @Override
        public void close() throws IOException {
            delegate.close();
        }
    }

    @Override
    public String toString() {
        try (XContentBuilder builder = XContentBuilder.builder(XContentType.JSON.xContent())) {
            builder.startObject();
            toXContent(builder, new MapParams(Collections.singletonMap("flat_settings", "true")));
            builder.endObject();
            return Strings.toString(builder);
        } catch (IOException e) {
            throw new UncheckedIOException(e);
        }
    }

    private static String toString(Object o) {
        return o == null ? null : o.toString();
    }

}<|MERGE_RESOLUTION|>--- conflicted
+++ resolved
@@ -692,10 +692,7 @@
     public Set<String> keySet() {
         if (keys.get() == null) {
             synchronized (keys) {
-<<<<<<< HEAD
-=======
                 // Check that the keys are still null now that we have acquired the lock
->>>>>>> 08660318
                 if (keys.get() == null) {
                     if (secureSettings == null) {
                         keys.set(settings.keySet());
