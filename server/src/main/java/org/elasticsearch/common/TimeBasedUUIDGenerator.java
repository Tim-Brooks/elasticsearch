--- conflicted
+++ resolved
@@ -61,20 +61,11 @@
         final int sequenceId = sequenceNumber.incrementAndGet() & 0xffffff;
         long currentTimeMillis = currentTimeMillis();
 
-<<<<<<< HEAD
-        for (;;) {
-            // Don't let timestamp go backwards, at least "on our watch" (while this JVM is running).  We are still vulnerable if we are
-            // shut down, clock goes backwards, and we restart... for this we randomize the sequenceNumber on init to decrease chance of
-            // collision:
-            long copyLastTimestamp = lastTimestamp.get();
-            timestamp = Math.max(copyLastTimestamp, timestamp);
-=======
         long timestamp = this.lastTimestamp.updateAndGet(lastTimestamp -> {
             // Don't let timestamp go backwards, at least "on our watch" (while this JVM is running).  We are
             // still vulnerable if we are shut down, clock goes backwards, and we restart... for this we
             // randomize the sequenceNumber on init to decrease chance of collision:
             long nonBackwardsTimestamp = Math.max(lastTimestamp, currentTimeMillis);
->>>>>>> 08660318
 
             if (sequenceId == 0) {
                 // Always force the clock to increment whenever sequence number is 0, in case we have a long
@@ -82,15 +73,8 @@
                 nonBackwardsTimestamp++;
             }
 
-<<<<<<< HEAD
-            if (lastTimestamp.compareAndSet(copyLastTimestamp, timestamp)) {
-                break;
-            }
-        }
-=======
             return nonBackwardsTimestamp;
         });
->>>>>>> 08660318
 
         final byte[] uuidBytes = new byte[15];
         int i = 0;
