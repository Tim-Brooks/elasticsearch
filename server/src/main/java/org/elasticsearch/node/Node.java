/*
 * Copyright Elasticsearch B.V. and/or licensed to Elasticsearch B.V. under one
 * or more contributor license agreements. Licensed under the Elastic License
 * 2.0 and the Server Side Public License, v 1; you may not use this file except
 * in compliance with, at your election, the Elastic License 2.0 or the Server
 * Side Public License, v 1.
 */

package org.elasticsearch.node;

import org.apache.logging.log4j.LogManager;
import org.apache.logging.log4j.Logger;
import org.apache.lucene.search.IndexSearcher;
import org.apache.lucene.util.Constants;
import org.apache.lucene.util.SetOnce;
import org.elasticsearch.Assertions;
import org.elasticsearch.Build;
import org.elasticsearch.ElasticsearchException;
import org.elasticsearch.ElasticsearchTimeoutException;
import org.elasticsearch.Version;
import org.elasticsearch.action.ActionModule;
import org.elasticsearch.action.ActionRequest;
import org.elasticsearch.action.ActionResponse;
import org.elasticsearch.action.ActionType;
import org.elasticsearch.action.search.SearchExecutionStatsCollector;
import org.elasticsearch.action.search.SearchPhaseController;
import org.elasticsearch.action.search.SearchTransportService;
import org.elasticsearch.action.support.StatsRequestLimiter;
import org.elasticsearch.action.support.TransportAction;
import org.elasticsearch.action.update.UpdateHelper;
import org.elasticsearch.bootstrap.BootstrapCheck;
import org.elasticsearch.bootstrap.BootstrapContext;
import org.elasticsearch.client.internal.Client;
import org.elasticsearch.client.internal.node.NodeClient;
import org.elasticsearch.cluster.ClusterInfoService;
import org.elasticsearch.cluster.ClusterModule;
import org.elasticsearch.cluster.ClusterName;
import org.elasticsearch.cluster.ClusterState;
import org.elasticsearch.cluster.ClusterStateObserver;
import org.elasticsearch.cluster.InternalClusterInfoService;
import org.elasticsearch.cluster.NodeConnectionsService;
import org.elasticsearch.cluster.action.index.MappingUpdatedAction;
import org.elasticsearch.cluster.coordination.Coordinator;
import org.elasticsearch.cluster.coordination.InstanceHasMasterHealthIndicatorService;
import org.elasticsearch.cluster.desirednodes.DesiredNodesSettingsValidator;
import org.elasticsearch.cluster.metadata.IndexMetadataVerifier;
import org.elasticsearch.cluster.metadata.IndexTemplateMetadata;
import org.elasticsearch.cluster.metadata.Metadata;
import org.elasticsearch.cluster.metadata.MetadataCreateDataStreamService;
import org.elasticsearch.cluster.metadata.MetadataCreateIndexService;
import org.elasticsearch.cluster.metadata.MetadataDataStreamsService;
import org.elasticsearch.cluster.metadata.MetadataUpdateSettingsService;
import org.elasticsearch.cluster.metadata.SystemIndexMetadataUpgradeService;
import org.elasticsearch.cluster.metadata.TemplateUpgradeService;
import org.elasticsearch.cluster.node.DiscoveryNode;
import org.elasticsearch.cluster.node.DiscoveryNodeRole;
import org.elasticsearch.cluster.routing.BatchedRerouteService;
import org.elasticsearch.cluster.routing.RerouteService;
import org.elasticsearch.cluster.routing.allocation.DiskThresholdMonitor;
import org.elasticsearch.cluster.service.ClusterService;
import org.elasticsearch.common.StopWatch;
import org.elasticsearch.common.breaker.CircuitBreaker;
import org.elasticsearch.common.component.Lifecycle;
import org.elasticsearch.common.component.LifecycleComponent;
import org.elasticsearch.common.inject.Injector;
import org.elasticsearch.common.inject.Key;
import org.elasticsearch.common.inject.ModulesBuilder;
import org.elasticsearch.common.io.stream.NamedWriteableRegistry;
import org.elasticsearch.common.io.stream.ThreadLocalBytesRecycler;
import org.elasticsearch.common.logging.DeprecationCategory;
import org.elasticsearch.common.logging.DeprecationLogger;
import org.elasticsearch.common.logging.HeaderWarning;
import org.elasticsearch.common.logging.NodeAndClusterIdStateListener;
import org.elasticsearch.common.network.NetworkAddress;
import org.elasticsearch.common.network.NetworkModule;
import org.elasticsearch.common.network.NetworkService;
import org.elasticsearch.common.settings.ClusterSettings;
import org.elasticsearch.common.settings.ConsistentSettingsService;
import org.elasticsearch.common.settings.Setting;
import org.elasticsearch.common.settings.Setting.Property;
import org.elasticsearch.common.settings.SettingUpgrader;
import org.elasticsearch.common.settings.Settings;
import org.elasticsearch.common.settings.SettingsModule;
import org.elasticsearch.common.transport.BoundTransportAddress;
import org.elasticsearch.common.transport.TransportAddress;
import org.elasticsearch.common.util.BigArrays;
import org.elasticsearch.common.util.PageCacheRecycler;
import org.elasticsearch.core.Releasables;
import org.elasticsearch.core.TimeValue;
import org.elasticsearch.core.internal.io.IOUtils;
import org.elasticsearch.discovery.DiscoveryModule;
import org.elasticsearch.env.Environment;
import org.elasticsearch.env.NodeEnvironment;
import org.elasticsearch.env.NodeMetadata;
import org.elasticsearch.gateway.GatewayAllocator;
import org.elasticsearch.gateway.GatewayMetaState;
import org.elasticsearch.gateway.GatewayModule;
import org.elasticsearch.gateway.GatewayService;
import org.elasticsearch.gateway.MetaStateService;
import org.elasticsearch.gateway.PersistedClusterStateService;
import org.elasticsearch.health.HealthService;
import org.elasticsearch.http.HttpServerTransport;
import org.elasticsearch.index.IndexSettingProviders;
import org.elasticsearch.index.IndexSettings;
import org.elasticsearch.index.IndexingPressure;
import org.elasticsearch.index.analysis.AnalysisRegistry;
import org.elasticsearch.index.engine.EngineFactory;
import org.elasticsearch.indices.ExecutorSelector;
import org.elasticsearch.indices.IndicesModule;
import org.elasticsearch.indices.IndicesService;
import org.elasticsearch.indices.ShardLimitValidator;
import org.elasticsearch.indices.SystemIndexManager;
import org.elasticsearch.indices.SystemIndices;
import org.elasticsearch.indices.analysis.AnalysisModule;
import org.elasticsearch.indices.breaker.BreakerSettings;
import org.elasticsearch.indices.breaker.CircuitBreakerService;
import org.elasticsearch.indices.breaker.HierarchyCircuitBreakerService;
import org.elasticsearch.indices.breaker.NoneCircuitBreakerService;
import org.elasticsearch.indices.cluster.IndicesClusterStateService;
import org.elasticsearch.indices.recovery.PeerRecoverySourceService;
import org.elasticsearch.indices.recovery.PeerRecoveryTargetService;
import org.elasticsearch.indices.recovery.RecoverySettings;
import org.elasticsearch.indices.recovery.SnapshotFilesProvider;
import org.elasticsearch.indices.recovery.plan.RecoveryPlannerService;
import org.elasticsearch.indices.recovery.plan.ShardSnapshotsService;
import org.elasticsearch.indices.recovery.plan.SourceOnlyRecoveryPlannerService;
import org.elasticsearch.indices.store.IndicesStore;
import org.elasticsearch.ingest.IngestService;
import org.elasticsearch.monitor.MonitorService;
import org.elasticsearch.monitor.fs.FsHealthService;
import org.elasticsearch.monitor.jvm.JvmInfo;
import org.elasticsearch.persistent.PersistentTasksClusterService;
import org.elasticsearch.persistent.PersistentTasksExecutor;
import org.elasticsearch.persistent.PersistentTasksExecutorRegistry;
import org.elasticsearch.persistent.PersistentTasksService;
import org.elasticsearch.plugins.ActionPlugin;
import org.elasticsearch.plugins.AnalysisPlugin;
import org.elasticsearch.plugins.CircuitBreakerPlugin;
import org.elasticsearch.plugins.ClusterPlugin;
import org.elasticsearch.plugins.DiscoveryPlugin;
import org.elasticsearch.plugins.EnginePlugin;
import org.elasticsearch.plugins.HealthPlugin;
import org.elasticsearch.plugins.IndexStorePlugin;
import org.elasticsearch.plugins.IngestPlugin;
import org.elasticsearch.plugins.MapperPlugin;
import org.elasticsearch.plugins.MetadataUpgrader;
import org.elasticsearch.plugins.NetworkPlugin;
import org.elasticsearch.plugins.PersistentTaskPlugin;
import org.elasticsearch.plugins.Plugin;
import org.elasticsearch.plugins.PluginsService;
import org.elasticsearch.plugins.RecoveryPlannerPlugin;
import org.elasticsearch.plugins.RepositoryPlugin;
import org.elasticsearch.plugins.ScriptPlugin;
import org.elasticsearch.plugins.SearchPlugin;
import org.elasticsearch.plugins.ShutdownAwarePlugin;
import org.elasticsearch.plugins.SystemIndexPlugin;
import org.elasticsearch.repositories.RepositoriesModule;
import org.elasticsearch.repositories.RepositoriesService;
import org.elasticsearch.rest.RestController;
import org.elasticsearch.script.ScriptContext;
import org.elasticsearch.script.ScriptEngine;
import org.elasticsearch.script.ScriptModule;
import org.elasticsearch.script.ScriptService;
import org.elasticsearch.search.SearchModule;
import org.elasticsearch.search.SearchService;
import org.elasticsearch.search.SearchUtils;
import org.elasticsearch.search.aggregations.support.AggregationUsageService;
import org.elasticsearch.search.fetch.FetchPhase;
import org.elasticsearch.shutdown.PluginShutdownService;
import org.elasticsearch.snapshots.InternalSnapshotsInfoService;
import org.elasticsearch.snapshots.RepositoryIntegrityHealthIndicatorService;
import org.elasticsearch.snapshots.RestoreService;
import org.elasticsearch.snapshots.SnapshotShardsService;
import org.elasticsearch.snapshots.SnapshotsInfoService;
import org.elasticsearch.snapshots.SnapshotsService;
import org.elasticsearch.tasks.Task;
import org.elasticsearch.tasks.TaskCancellationService;
import org.elasticsearch.tasks.TaskResultsService;
import org.elasticsearch.threadpool.ExecutorBuilder;
import org.elasticsearch.threadpool.ThreadPool;
import org.elasticsearch.transport.BytesRefRecycler;
import org.elasticsearch.transport.Transport;
import org.elasticsearch.transport.TransportInterceptor;
import org.elasticsearch.transport.TransportService;
import org.elasticsearch.upgrades.SystemIndexMigrationExecutor;
import org.elasticsearch.usage.UsageService;
import org.elasticsearch.watcher.ResourceWatcherService;
import org.elasticsearch.xcontent.NamedXContentRegistry;

import java.io.BufferedWriter;
import java.io.Closeable;
import java.io.IOException;
import java.net.InetAddress;
import java.net.InetSocketAddress;
import java.nio.charset.Charset;
import java.nio.file.Files;
import java.nio.file.Path;
import java.nio.file.StandardCopyOption;
import java.util.ArrayList;
import java.util.Arrays;
import java.util.Collection;
import java.util.Collections;
import java.util.LinkedHashSet;
import java.util.List;
import java.util.Map;
import java.util.Optional;
import java.util.Set;
import java.util.concurrent.CountDownLatch;
import java.util.concurrent.TimeUnit;
import java.util.function.Function;
import java.util.function.LongSupplier;
import java.util.function.UnaryOperator;
import java.util.stream.Collectors;
import java.util.stream.Stream;

import javax.net.ssl.SNIHostName;

import static java.util.stream.Collectors.toList;
import static org.elasticsearch.common.util.CollectionUtils.concatLists;
import static org.elasticsearch.core.Types.forciblyCast;

/**
 * A node represent a node within a cluster ({@code cluster.name}). The {@link #client()} can be used
 * in order to use a {@link Client} to perform actions/operations against the cluster.
 */
public class Node implements Closeable {
    public static final Setting<Boolean> WRITE_PORTS_FILE_SETTING = Setting.boolSetting("node.portsfile", false, Property.NodeScope);

    public static final Setting<String> NODE_NAME_SETTING = Setting.simpleString("node.name", Property.NodeScope);
    public static final Setting<String> NODE_EXTERNAL_ID_SETTING = Setting.simpleString(
        "node.external_id",
        NODE_NAME_SETTING,
        Property.NodeScope
    );
    public static final Setting.AffixSetting<String> NODE_ATTRIBUTES = Setting.prefixKeySetting(
        "node.attr.",
        (key) -> new Setting<>(key, "", (value) -> {
            if (value.length() > 0
                && (Character.isWhitespace(value.charAt(0)) || Character.isWhitespace(value.charAt(value.length() - 1)))) {
                throw new IllegalArgumentException(key + " cannot have leading or trailing whitespace " + "[" + value + "]");
            }
            if (value.length() > 0 && "node.attr.server_name".equals(key)) {
                try {
                    new SNIHostName(value);
                } catch (IllegalArgumentException e) {
                    throw new IllegalArgumentException("invalid node.attr.server_name [" + value + "]", e);
                }
            }
            return value;
        }, Property.NodeScope)
    );
    public static final Setting<String> BREAKER_TYPE_KEY = new Setting<>("indices.breaker.type", "hierarchy", (s) -> {
        return switch (s) {
            case "hierarchy", "none" -> s;
            default -> throw new IllegalArgumentException("indices.breaker.type must be one of [hierarchy, none] but was: " + s);
        };
    }, Setting.Property.NodeScope);

    public static final Setting<TimeValue> INITIAL_STATE_TIMEOUT_SETTING = Setting.positiveTimeSetting(
        "discovery.initial_state_timeout",
        TimeValue.timeValueSeconds(30),
        Property.NodeScope
    );

    private static final String CLIENT_TYPE = "node";

    private final Lifecycle lifecycle = new Lifecycle();

    /**
     * This logger instance is an instance field as opposed to a static field. This ensures that the field is not
     * initialized until an instance of Node is constructed, which is sure to happen after the logging infrastructure
     * has been initialized to include the hostname. If this field were static, then it would be initialized when the
     * class initializer runs. Alas, this happens too early, before logging is initialized as this class is referred to
     * in InternalSettingsPreparer#finalizeSettings, which runs when creating the Environment, before logging is
     * initialized.
     */
    private final Logger logger = LogManager.getLogger(Node.class);
    private final DeprecationLogger deprecationLogger = DeprecationLogger.getLogger(Node.class);
    private final Injector injector;
    private final Environment environment;
    private final NodeEnvironment nodeEnvironment;
    private final PluginsService pluginsService;
    private final NodeClient client;
    private final Collection<LifecycleComponent> pluginLifecycleComponents;
    private final LocalNodeFactory localNodeFactory;
    private final NodeService nodeService;
    // for testing
    final NamedWriteableRegistry namedWriteableRegistry;
    final NamedXContentRegistry namedXContentRegistry;

    public Node(Environment environment) {
        this(environment, Collections.emptyList(), true);
    }

    /**
     * Constructs a node
     *
     * @param initialEnvironment         the initial environment for this node, which will be added to by plugins
     * @param classpathPlugins           the plugins to be loaded from the classpath
     * @param forbidPrivateIndexSettings whether or not private index settings are forbidden when creating an index; this is used in the
     *                                   test framework for tests that rely on being able to set private settings
     */
    protected Node(
        final Environment initialEnvironment,
        Collection<Class<? extends Plugin>> classpathPlugins,
        boolean forbidPrivateIndexSettings
    ) {
        final List<Closeable> resourcesToClose = new ArrayList<>(); // register everything we need to release in the case of an error
        boolean success = false;
        try {
            // Pass the node settings to the DeprecationLogger class so that it can have the deprecation.skip_deprecated_settings setting:
            DeprecationLogger.initialize(initialEnvironment.settings());
            Settings tmpSettings = Settings.builder()
                .put(initialEnvironment.settings())
                .put(Client.CLIENT_TYPE_SETTING_S.getKey(), CLIENT_TYPE)
                .build();

            final JvmInfo jvmInfo = JvmInfo.jvmInfo();
            logger.info(
                "version[{}], pid[{}], build[{}/{}/{}/{}], OS[{}/{}/{}], JVM[{}/{}/{}/{}]",
                Build.CURRENT.qualifiedVersion(),
                jvmInfo.pid(),
                Build.CURRENT.flavor().displayName(),
                Build.CURRENT.type().displayName(),
                Build.CURRENT.hash(),
                Build.CURRENT.date(),
                Constants.OS_NAME,
                Constants.OS_VERSION,
                Constants.OS_ARCH,
                Constants.JVM_VENDOR,
                Constants.JVM_NAME,
                Constants.JAVA_VERSION,
                Constants.JVM_VERSION
            );
            if (jvmInfo.getBundledJdk()) {
                logger.info("JVM home [{}], using bundled JDK [{}]", System.getProperty("java.home"), jvmInfo.getUsingBundledJdk());
            } else {
                logger.info("JVM home [{}]", System.getProperty("java.home"));
                deprecationLogger.warn(
                    DeprecationCategory.OTHER,
                    "no-jdk",
                    "no-jdk distributions that do not bundle a JDK are deprecated and will be removed in a future release"
                );
            }
            logger.info("JVM arguments {}", Arrays.toString(jvmInfo.getInputArguments()));
            if (Build.CURRENT.isProductionRelease() == false) {
                logger.warn(
                    "version [{}] is a pre-release version of Elasticsearch and is not suitable for production",
                    Build.CURRENT.qualifiedVersion()
                );
            }
            if (Environment.PATH_SHARED_DATA_SETTING.exists(tmpSettings)) {
                // NOTE: this must be done with an explicit check here because the deprecation property on a path setting will
                // cause ES to fail to start since logging is not yet initialized on first read of the setting
                deprecationLogger.warn(
                    DeprecationCategory.SETTINGS,
                    "shared-data-path",
                    "setting [path.shared_data] is deprecated and will be removed in a future release"
                );
            }

            if (initialEnvironment.dataFiles().length > 1) {
                // NOTE: we use initialEnvironment here, but assertEquivalent below ensures the data paths do not change
                deprecationLogger.warn(
                    DeprecationCategory.SETTINGS,
                    "multiple-data-paths",
                    "Configuring multiple [path.data] paths is deprecated. Use RAID or other system level features for utilizing "
                        + "multiple disks. This feature will be removed in a future release."
                );
            }
            if (Environment.dataPathUsesList(tmpSettings)) {
                // already checked for multiple values above, so if this is a list it is a single valued list
                deprecationLogger.warn(
                    DeprecationCategory.SETTINGS,
                    "multiple-data-paths-list",
                    "Configuring [path.data] with a list is deprecated. Instead specify as a string value."
                );
            }

            if (logger.isDebugEnabled()) {
                logger.debug(
                    "using config [{}], data [{}], logs [{}], plugins [{}]",
                    initialEnvironment.configFile(),
                    Arrays.toString(initialEnvironment.dataFiles()),
                    initialEnvironment.logsFile(),
                    initialEnvironment.pluginsFile()
                );
            }

            this.pluginsService = new PluginsService(
                tmpSettings,
                initialEnvironment.configFile(),
                initialEnvironment.modulesFile(),
                initialEnvironment.pluginsFile(),
                classpathPlugins
            );
            final Settings settings = pluginsService.updatedSettings();

            /*
             * Create the environment based on the finalized view of the settings. This is to ensure that components get the same setting
             * values, no matter they ask for them from.
             */
            this.environment = new Environment(settings, initialEnvironment.configFile());
            Environment.assertEquivalent(initialEnvironment, this.environment);
            nodeEnvironment = new NodeEnvironment(tmpSettings, environment);
            logger.info(
                "node name [{}], node ID [{}], cluster name [{}], roles {}",
                NODE_NAME_SETTING.get(tmpSettings),
                nodeEnvironment.nodeId(),
                ClusterName.CLUSTER_NAME_SETTING.get(tmpSettings).value(),
                DiscoveryNode.getRolesFromSettings(settings)
                    .stream()
                    .map(DiscoveryNodeRole::roleName)
                    .collect(Collectors.toCollection(LinkedHashSet::new))
            );
            resourcesToClose.add(nodeEnvironment);
            localNodeFactory = new LocalNodeFactory(settings, nodeEnvironment.nodeId());

            final List<ExecutorBuilder<?>> executorBuilders = pluginsService.getExecutorBuilders(settings);

            final ThreadPool threadPool = new ThreadPool(settings, executorBuilders.toArray(new ExecutorBuilder<?>[0]));
            resourcesToClose.add(() -> ThreadPool.terminate(threadPool, 10, TimeUnit.SECONDS));
            final ResourceWatcherService resourceWatcherService = new ResourceWatcherService(settings, threadPool);
            resourcesToClose.add(resourceWatcherService);
            // adds the context to the DeprecationLogger so that it does not need to be injected everywhere
            HeaderWarning.setThreadContext(threadPool.getThreadContext());
            resourcesToClose.add(() -> HeaderWarning.removeThreadContext(threadPool.getThreadContext()));

            final List<Setting<?>> additionalSettings = new ArrayList<>();
            // register the node.data, node.ingest, node.master, node.remote_cluster_client settings here so we can mark them private
            additionalSettings.addAll(pluginsService.getPluginSettings());
            final List<String> additionalSettingsFilter = new ArrayList<>(pluginsService.getPluginSettingsFilter());
            for (final ExecutorBuilder<?> builder : threadPool.builders()) {
                additionalSettings.addAll(builder.getRegisteredSettings());
            }
            client = new NodeClient(settings, threadPool);

            final ScriptModule scriptModule = new ScriptModule(settings, pluginsService.filterPlugins(ScriptPlugin.class));
            final ScriptService scriptService = newScriptService(
                settings,
                scriptModule.engines,
                scriptModule.contexts,
                threadPool::absoluteTimeInMillis
            );
            AnalysisModule analysisModule = new AnalysisModule(this.environment, pluginsService.filterPlugins(AnalysisPlugin.class));
            // this is as early as we can validate settings at this point. we already pass them to ScriptModule as well as ThreadPool
            // so we might be late here already

            final Set<SettingUpgrader<?>> settingsUpgraders = pluginsService.filterPlugins(Plugin.class)
                .stream()
                .map(Plugin::getSettingUpgraders)
                .flatMap(List::stream)
                .collect(Collectors.toSet());

            final SettingsModule settingsModule = new SettingsModule(
                settings,
                additionalSettings,
                additionalSettingsFilter,
                settingsUpgraders
            );
            scriptModule.registerClusterSettingsListeners(scriptService, settingsModule.getClusterSettings());
            final NetworkService networkService = new NetworkService(
                getCustomNameResolvers(pluginsService.filterPlugins(DiscoveryPlugin.class))
            );

            List<ClusterPlugin> clusterPlugins = pluginsService.filterPlugins(ClusterPlugin.class);
            final ClusterService clusterService = new ClusterService(settings, settingsModule.getClusterSettings(), threadPool);
            clusterService.addStateApplier(scriptService);
            resourcesToClose.add(clusterService);
            final Set<Setting<?>> consistentSettings = settingsModule.getConsistentSettings();
            if (consistentSettings.isEmpty() == false) {
                clusterService.addLocalNodeMasterListener(
                    new ConsistentSettingsService(settings, clusterService, consistentSettings).newHashPublisher()
                );
            }
            final IngestService ingestService = new IngestService(
                clusterService,
                threadPool,
                this.environment,
                scriptService,
                analysisModule.getAnalysisRegistry(),
                pluginsService.filterPlugins(IngestPlugin.class),
                client
            );
            final SetOnce<RepositoriesService> repositoriesServiceReference = new SetOnce<>();
            final ClusterInfoService clusterInfoService = newClusterInfoService(settings, clusterService, threadPool, client);
            final UsageService usageService = new UsageService();

            SearchModule searchModule = new SearchModule(settings, pluginsService.filterPlugins(SearchPlugin.class));
            IndexSearcher.setMaxClauseCount(SearchUtils.calculateMaxClauseValue(threadPool));
            List<NamedWriteableRegistry.Entry> namedWriteables = Stream.of(
                NetworkModule.getNamedWriteables().stream(),
                IndicesModule.getNamedWriteables().stream(),
                searchModule.getNamedWriteables().stream(),
                pluginsService.filterPlugins(Plugin.class).stream().flatMap(p -> p.getNamedWriteables().stream()),
                ClusterModule.getNamedWriteables().stream(),
                SystemIndexMigrationExecutor.getNamedWriteables().stream()
            ).flatMap(Function.identity()).collect(Collectors.toList());
            final NamedWriteableRegistry namedWriteableRegistry = new NamedWriteableRegistry(namedWriteables);
            NamedXContentRegistry xContentRegistry = new NamedXContentRegistry(
                Stream.of(
                    NetworkModule.getNamedXContents().stream(),
                    IndicesModule.getNamedXContents().stream(),
                    searchModule.getNamedXContents().stream(),
                    pluginsService.filterPlugins(Plugin.class).stream().flatMap(p -> p.getNamedXContent().stream()),
                    ClusterModule.getNamedXWriteables().stream(),
                    SystemIndexMigrationExecutor.getNamedXContentParsers().stream()
                ).flatMap(Function.identity()).collect(toList())
            );
            final Map<String, SystemIndices.Feature> featuresMap = pluginsService.filterPlugins(SystemIndexPlugin.class)
                .stream()
                .peek(plugin -> SystemIndices.validateFeatureName(plugin.getFeatureName(), plugin.getClass().getCanonicalName()))
                .collect(
                    Collectors.toUnmodifiableMap(
                        SystemIndexPlugin::getFeatureName,
                        plugin -> SystemIndices.Feature.fromSystemIndexPlugin(plugin, settings)
                    )
                );
            final SystemIndices systemIndices = new SystemIndices(featuresMap);
            final ExecutorSelector executorSelector = systemIndices.getExecutorSelector();

            ModulesBuilder modules = new ModulesBuilder();
            final MonitorService monitorService = new MonitorService(settings, nodeEnvironment, threadPool);
            final FsHealthService fsHealthService = new FsHealthService(
                settings,
                clusterService.getClusterSettings(),
                threadPool,
                nodeEnvironment
            );
            final SetOnce<RerouteService> rerouteServiceReference = new SetOnce<>();
            final InternalSnapshotsInfoService snapshotsInfoService = new InternalSnapshotsInfoService(
                settings,
                clusterService,
                repositoriesServiceReference::get,
                rerouteServiceReference::get
            );
            final ClusterModule clusterModule = new ClusterModule(
                settings,
                clusterService,
                clusterPlugins,
                clusterInfoService,
                snapshotsInfoService,
                threadPool.getThreadContext(),
                systemIndices
            );
            modules.add(clusterModule);
            IndicesModule indicesModule = new IndicesModule(pluginsService.filterPlugins(MapperPlugin.class));
            modules.add(indicesModule);

            List<BreakerSettings> pluginCircuitBreakers = pluginsService.filterPlugins(CircuitBreakerPlugin.class)
                .stream()
                .map(plugin -> plugin.getCircuitBreaker(settings))
                .collect(Collectors.toList());
            final CircuitBreakerService circuitBreakerService = createCircuitBreakerService(
                settingsModule.getSettings(),
                pluginCircuitBreakers,
                settingsModule.getClusterSettings()
            );
            pluginsService.filterPlugins(CircuitBreakerPlugin.class).forEach(plugin -> {
                CircuitBreaker breaker = circuitBreakerService.getBreaker(plugin.getCircuitBreaker(settings).getName());
                plugin.setCircuitBreaker(breaker);
            });
            resourcesToClose.add(circuitBreakerService);
            modules.add(new GatewayModule());

            PageCacheRecycler pageCacheRecycler = createPageCacheRecycler(settings);
            BigArrays bigArrays = createBigArrays(pageCacheRecycler, circuitBreakerService);
            modules.add(settingsModule);
            final MetaStateService metaStateService = new MetaStateService(nodeEnvironment, xContentRegistry);
            final PersistedClusterStateService persistedClusterStateService = new PersistedClusterStateService(
                nodeEnvironment,
                xContentRegistry,
                clusterService.getClusterSettings(),
                threadPool::relativeTimeInMillis
            );

            // collect engine factory providers from plugins
            final Collection<EnginePlugin> enginePlugins = pluginsService.filterPlugins(EnginePlugin.class);
            final Collection<Function<IndexSettings, Optional<EngineFactory>>> engineFactoryProviders = enginePlugins.stream()
                .map(plugin -> (Function<IndexSettings, Optional<EngineFactory>>) plugin::getEngineFactory)
                .collect(Collectors.toList());

            final Map<String, IndexStorePlugin.DirectoryFactory> indexStoreFactories = pluginsService.filterPlugins(IndexStorePlugin.class)
                .stream()
                .map(IndexStorePlugin::getDirectoryFactories)
                .flatMap(m -> m.entrySet().stream())
                .collect(Collectors.toMap(Map.Entry::getKey, Map.Entry::getValue));

            final Map<String, IndexStorePlugin.RecoveryStateFactory> recoveryStateFactories = pluginsService.filterPlugins(
                IndexStorePlugin.class
            )
                .stream()
                .map(IndexStorePlugin::getRecoveryStateFactories)
                .flatMap(m -> m.entrySet().stream())
                .collect(Collectors.toMap(Map.Entry::getKey, Map.Entry::getValue));

            final List<IndexStorePlugin.IndexFoldersDeletionListener> indexFoldersDeletionListeners = pluginsService.filterPlugins(
                IndexStorePlugin.class
            ).stream().map(IndexStorePlugin::getIndexFoldersDeletionListeners).flatMap(List::stream).collect(Collectors.toList());

            final Map<String, IndexStorePlugin.SnapshotCommitSupplier> snapshotCommitSuppliers = pluginsService.filterPlugins(
                IndexStorePlugin.class
            )
                .stream()
                .map(IndexStorePlugin::getSnapshotCommitSuppliers)
                .flatMap(m -> m.entrySet().stream())
                .collect(Collectors.toMap(Map.Entry::getKey, Map.Entry::getValue));

            if (DiscoveryNode.isMasterNode(settings)) {
                clusterService.addListener(new SystemIndexManager(systemIndices, client));
            }

            final RerouteService rerouteService = new BatchedRerouteService(clusterService, clusterModule.getAllocationService()::reroute);
            rerouteServiceReference.set(rerouteService);
            clusterService.setRerouteService(rerouteService);

            final IndicesService indicesService = new IndicesService(
                settings,
                pluginsService,
                nodeEnvironment,
                xContentRegistry,
                analysisModule.getAnalysisRegistry(),
                clusterModule.getIndexNameExpressionResolver(),
                indicesModule.getMapperRegistry(),
                namedWriteableRegistry,
                threadPool,
                settingsModule.getIndexScopedSettings(),
                circuitBreakerService,
                bigArrays,
                scriptService,
                clusterService,
                client,
                metaStateService,
                engineFactoryProviders,
                indexStoreFactories,
                searchModule.getValuesSourceRegistry(),
                recoveryStateFactories,
                indexFoldersDeletionListeners,
                snapshotCommitSuppliers,
                searchModule.getRequestCacheKeyDifferentiator()
            );

            IndexSettingProviders indexSettingProviders = new IndexSettingProviders(
                pluginsService.filterPlugins(Plugin.class)
                    .stream()
                    .flatMap(p -> p.getAdditionalIndexSettingProviders().stream())
                    .collect(Collectors.toSet())
            );

            final ShardLimitValidator shardLimitValidator = new ShardLimitValidator(settings, clusterService);
            final MetadataCreateIndexService metadataCreateIndexService = new MetadataCreateIndexService(
                settings,
                clusterService,
                indicesService,
                clusterModule.getAllocationService(),
                shardLimitValidator,
                environment,
                settingsModule.getIndexScopedSettings(),
                threadPool,
                xContentRegistry,
                systemIndices,
                forbidPrivateIndexSettings,
                indexSettingProviders
            );

            final MetadataCreateDataStreamService metadataCreateDataStreamService = new MetadataCreateDataStreamService(
                threadPool,
                clusterService,
                metadataCreateIndexService
            );
            final MetadataDataStreamsService metadataDataStreamsService = new MetadataDataStreamsService(clusterService, indicesService);

            final MetadataUpdateSettingsService metadataUpdateSettingsService = new MetadataUpdateSettingsService(
                clusterService,
                clusterModule.getAllocationService(),
                settingsModule.getIndexScopedSettings(),
                indicesService,
                shardLimitValidator,
                threadPool
            );

            Collection<Object> pluginComponents = pluginsService.filterPlugins(Plugin.class)
                .stream()
                .flatMap(
                    p -> p.createComponents(
                        client,
                        clusterService,
                        threadPool,
                        resourceWatcherService,
                        scriptService,
                        xContentRegistry,
                        environment,
                        nodeEnvironment,
                        namedWriteableRegistry,
                        clusterModule.getIndexNameExpressionResolver(),
                        repositoriesServiceReference::get
                    ).stream()
                )
                .collect(Collectors.toList());

            ActionModule actionModule = new ActionModule(
                settings,
                clusterModule.getIndexNameExpressionResolver(),
                settingsModule.getIndexScopedSettings(),
                settingsModule.getClusterSettings(),
                settingsModule.getSettingsFilter(),
                threadPool,
                pluginsService.filterPlugins(ActionPlugin.class),
                client,
                circuitBreakerService,
                usageService,
                systemIndices
            );
            modules.add(actionModule);

            final RestController restController = actionModule.getRestController();
            final NetworkModule networkModule = new NetworkModule(
                settings,
                pluginsService.filterPlugins(NetworkPlugin.class),
                threadPool,
                bigArrays,
                pageCacheRecycler,
                circuitBreakerService,
                namedWriteableRegistry,
                xContentRegistry,
                networkService,
                restController,
                clusterService.getClusterSettings()
            );
            Collection<UnaryOperator<Map<String, IndexTemplateMetadata>>> indexTemplateMetadataUpgraders = pluginsService.filterPlugins(
                Plugin.class
            ).stream().map(Plugin::getIndexTemplateMetadataUpgrader).collect(Collectors.toList());
            final MetadataUpgrader metadataUpgrader = new MetadataUpgrader(indexTemplateMetadataUpgraders);
            final IndexMetadataVerifier indexMetadataVerifier = new IndexMetadataVerifier(
                settings,
                xContentRegistry,
                indicesModule.getMapperRegistry(),
                settingsModule.getIndexScopedSettings(),
                scriptService
            );
            if (DiscoveryNode.isMasterNode(settings)) {
                clusterService.addListener(new SystemIndexMetadataUpgradeService(systemIndices, clusterService));
            }
            new TemplateUpgradeService(client, clusterService, threadPool, indexTemplateMetadataUpgraders);
            final Transport transport = networkModule.getTransportSupplier().get();
            Set<String> taskHeaders = Stream.concat(
                pluginsService.filterPlugins(ActionPlugin.class).stream().flatMap(p -> p.getTaskHeaders().stream()),
                Task.HEADERS_TO_COPY.stream()
            ).collect(Collectors.toSet());
            final TransportService transportService = newTransportService(
                settings,
                transport,
                threadPool,
                networkModule.getTransportInterceptor(),
                localNodeFactory,
                settingsModule.getClusterSettings(),
                taskHeaders
            );
            final GatewayMetaState gatewayMetaState = new GatewayMetaState();
            final ResponseCollectorService responseCollectorService = new ResponseCollectorService(clusterService);
            final SearchTransportService searchTransportService = new SearchTransportService(
                transportService,
                client,
                SearchExecutionStatsCollector.makeWrapper(responseCollectorService)
            );
            final HttpServerTransport httpServerTransport = newHttpTransport(networkModule);
            final IndexingPressure indexingLimits = new IndexingPressure(settings);

            final RecoverySettings recoverySettings = new RecoverySettings(settings, settingsModule.getClusterSettings());
            RepositoriesModule repositoriesModule = new RepositoriesModule(
                this.environment,
                pluginsService.filterPlugins(RepositoryPlugin.class),
                transportService,
                clusterService,
                bigArrays,
                xContentRegistry,
                recoverySettings
            );
            RepositoriesService repositoryService = repositoriesModule.getRepositoryService();
            repositoriesServiceReference.set(repositoryService);
            SnapshotsService snapshotsService = new SnapshotsService(
                settings,
                clusterService,
                clusterModule.getIndexNameExpressionResolver(),
                repositoryService,
                transportService,
                actionModule.getActionFilters(),
                systemIndices
            );
            SnapshotShardsService snapshotShardsService = new SnapshotShardsService(
                settings,
                clusterService,
                repositoryService,
                transportService,
                indicesService
            );
            RestoreService restoreService = new RestoreService(
                clusterService,
                repositoryService,
                clusterModule.getAllocationService(),
                metadataCreateIndexService,
                clusterModule.getMetadataDeleteIndexService(),
                indexMetadataVerifier,
                shardLimitValidator,
                systemIndices
            );
            final DiskThresholdMonitor diskThresholdMonitor = new DiskThresholdMonitor(
                settings,
                clusterService::state,
                clusterService.getClusterSettings(),
                client,
                threadPool::relativeTimeInMillis,
                rerouteService
            );
            clusterInfoService.addListener(diskThresholdMonitor::onNewInfo);

            final StatsRequestLimiter statsRequestLimiter = new StatsRequestLimiter(settings, settingsModule.getClusterSettings());

            final DiscoveryModule discoveryModule = new DiscoveryModule(
                settings,
                transportService,
                client,
                namedWriteableRegistry,
                networkService,
                clusterService.getMasterService(),
                clusterService.getClusterApplierService(),
                clusterService.getClusterSettings(),
                pluginsService.filterPlugins(DiscoveryPlugin.class),
                clusterModule.getAllocationService(),
                environment.configFile(),
                gatewayMetaState,
                rerouteService,
                fsHealthService
            );
            this.nodeService = new NodeService(
                settings,
                threadPool,
                monitorService,
                discoveryModule.getCoordinator(),
                transportService,
                indicesService,
                pluginsService,
                circuitBreakerService,
                scriptService,
                httpServerTransport,
                ingestService,
                clusterService,
                settingsModule.getSettingsFilter(),
                responseCollectorService,
                searchTransportService,
                indexingLimits,
                searchModule.getValuesSourceRegistry().getUsageService(),
                statsRequestLimiter
            );

            final SearchService searchService = newSearchService(
                clusterService,
                indicesService,
                threadPool,
                scriptService,
                bigArrays,
                searchModule.getFetchPhase(),
                responseCollectorService,
                circuitBreakerService,
                executorSelector
            );

            final SystemIndexMigrationExecutor systemIndexMigrationExecutor = new SystemIndexMigrationExecutor(
                client,
                clusterService,
                systemIndices,
                metadataUpdateSettingsService,
                metadataCreateIndexService,
                settingsModule.getIndexScopedSettings()
            );
            final List<PersistentTasksExecutor<?>> builtinTaskExecutors = List.of(systemIndexMigrationExecutor);
            final List<PersistentTasksExecutor<?>> pluginTaskExectors = pluginsService.filterPlugins(PersistentTaskPlugin.class)
                .stream()
                .map(
                    p -> p.getPersistentTasksExecutor(
                        clusterService,
                        threadPool,
                        client,
                        settingsModule,
                        clusterModule.getIndexNameExpressionResolver()
                    )
                )
                .flatMap(List::stream)
                .collect(toList());
            final PersistentTasksExecutorRegistry registry = new PersistentTasksExecutorRegistry(
                concatLists(pluginTaskExectors, builtinTaskExecutors)
            );
            final PersistentTasksClusterService persistentTasksClusterService = new PersistentTasksClusterService(
                settings,
                registry,
                clusterService,
                threadPool
            );
            resourcesToClose.add(persistentTasksClusterService);
            final PersistentTasksService persistentTasksService = new PersistentTasksService(clusterService, threadPool, client);

            final List<ShutdownAwarePlugin> shutdownAwarePlugins = pluginsService.filterPlugins(ShutdownAwarePlugin.class);
            final PluginShutdownService pluginShutdownService = new PluginShutdownService(shutdownAwarePlugins);
            clusterService.addListener(pluginShutdownService);

            final RecoveryPlannerService recoveryPlannerService = getRecoveryPlannerService(threadPool, clusterService, repositoryService);
<<<<<<< HEAD
            final ThreadLocalBytesRecycler bytesRecycler = new ThreadLocalBytesRecycler(new BytesRefRecycler(pageCacheRecycler));
=======
            final DesiredNodesSettingsValidator desiredNodesSettingsValidator = new DesiredNodesSettingsValidator(
                clusterService.getClusterSettings()
            );

            HealthService healthService = createHealthService(clusterService);
>>>>>>> 6c52186c

            modules.add(b -> {
                b.bind(Node.class).toInstance(this);
                b.bind(NodeService.class).toInstance(nodeService);
                b.bind(NamedXContentRegistry.class).toInstance(xContentRegistry);
                b.bind(PluginsService.class).toInstance(pluginsService);
                b.bind(Client.class).toInstance(client);
                b.bind(NodeClient.class).toInstance(client);
                b.bind(Environment.class).toInstance(this.environment);
                b.bind(ThreadPool.class).toInstance(threadPool);
                b.bind(NodeEnvironment.class).toInstance(nodeEnvironment);
                b.bind(ResourceWatcherService.class).toInstance(resourceWatcherService);
                b.bind(CircuitBreakerService.class).toInstance(circuitBreakerService);
                b.bind(BigArrays.class).toInstance(bigArrays);
                b.bind(PageCacheRecycler.class).toInstance(pageCacheRecycler);
                b.bind(ScriptService.class).toInstance(scriptService);
                b.bind(AnalysisRegistry.class).toInstance(analysisModule.getAnalysisRegistry());
                b.bind(IngestService.class).toInstance(ingestService);
                b.bind(IndexingPressure.class).toInstance(indexingLimits);
                b.bind(UsageService.class).toInstance(usageService);
                b.bind(AggregationUsageService.class).toInstance(searchModule.getValuesSourceRegistry().getUsageService());
                b.bind(NamedWriteableRegistry.class).toInstance(namedWriteableRegistry);
                b.bind(MetadataUpgrader.class).toInstance(metadataUpgrader);
                b.bind(MetaStateService.class).toInstance(metaStateService);
                b.bind(PersistedClusterStateService.class).toInstance(persistedClusterStateService);
                b.bind(IndicesService.class).toInstance(indicesService);
                b.bind(MetadataCreateIndexService.class).toInstance(metadataCreateIndexService);
                b.bind(MetadataCreateDataStreamService.class).toInstance(metadataCreateDataStreamService);
                b.bind(MetadataDataStreamsService.class).toInstance(metadataDataStreamsService);
                b.bind(MetadataUpdateSettingsService.class).toInstance(metadataUpdateSettingsService);
                b.bind(SearchService.class).toInstance(searchService);
                b.bind(SearchTransportService.class).toInstance(searchTransportService);
                b.bind(SearchPhaseController.class).toInstance(new SearchPhaseController(searchService::aggReduceContextBuilder));
                b.bind(Transport.class).toInstance(transport);
                b.bind(TransportService.class).toInstance(transportService);
                b.bind(NetworkService.class).toInstance(networkService);
                b.bind(UpdateHelper.class).toInstance(new UpdateHelper(scriptService));
                b.bind(IndexMetadataVerifier.class).toInstance(indexMetadataVerifier);
                b.bind(ClusterInfoService.class).toInstance(clusterInfoService);
                b.bind(SnapshotsInfoService.class).toInstance(snapshotsInfoService);
                b.bind(GatewayMetaState.class).toInstance(gatewayMetaState);
                b.bind(Coordinator.class).toInstance(discoveryModule.getCoordinator());
                {
                    processRecoverySettings(settingsModule.getClusterSettings(), recoverySettings);
                    final SnapshotFilesProvider snapshotFilesProvider = new SnapshotFilesProvider(repositoryService);
                    b.bind(PeerRecoverySourceService.class)
                        .toInstance(
                            new PeerRecoverySourceService(transportService, indicesService, recoverySettings, recoveryPlannerService)
                        );
                    b.bind(PeerRecoveryTargetService.class)
                        .toInstance(
                            new PeerRecoveryTargetService(
                                threadPool,
                                transportService,
                                recoverySettings,
                                clusterService,
                                snapshotFilesProvider
                            )
                        );
                }
                b.bind(HttpServerTransport.class).toInstance(httpServerTransport);
                pluginComponents.forEach(p -> {
                    @SuppressWarnings("unchecked")
                    Class<Object> pluginClass = (Class<Object>) p.getClass();
                    b.bind(pluginClass).toInstance(p);
                });
                b.bind(PersistentTasksService.class).toInstance(persistentTasksService);
                b.bind(PersistentTasksClusterService.class).toInstance(persistentTasksClusterService);
                b.bind(PersistentTasksExecutorRegistry.class).toInstance(registry);
                b.bind(RepositoriesService.class).toInstance(repositoryService);
                b.bind(SnapshotsService.class).toInstance(snapshotsService);
                b.bind(SnapshotShardsService.class).toInstance(snapshotShardsService);
                b.bind(RestoreService.class).toInstance(restoreService);
                b.bind(RerouteService.class).toInstance(rerouteService);
                b.bind(ShardLimitValidator.class).toInstance(shardLimitValidator);
                b.bind(FsHealthService.class).toInstance(fsHealthService);
                b.bind(SystemIndices.class).toInstance(systemIndices);
                b.bind(PluginShutdownService.class).toInstance(pluginShutdownService);
                b.bind(ExecutorSelector.class).toInstance(executorSelector);
                b.bind(IndexSettingProviders.class).toInstance(indexSettingProviders);
<<<<<<< HEAD
                b.bind(ThreadLocalBytesRecycler.class).toInstance(bytesRecycler);
=======
                b.bind(DesiredNodesSettingsValidator.class).toInstance(desiredNodesSettingsValidator);
                b.bind(HealthService.class).toInstance(healthService);
                b.bind(StatsRequestLimiter.class).toInstance(statsRequestLimiter);
>>>>>>> 6c52186c
            });
            injector = modules.createInjector();

            // We allocate copies of existing shards by looking for a viable copy of the shard in the cluster and assigning the shard there.
            // The search for viable copies is triggered by an allocation attempt (i.e. a reroute) and is performed asynchronously. When it
            // completes we trigger another reroute to try the allocation again. This means there is a circular dependency: the allocation
            // service needs access to the existing shards allocators (e.g. the GatewayAllocator) which need to be able to trigger a
            // reroute, which needs to call into the allocation service. We close the loop here:
            clusterModule.setExistingShardsAllocators(injector.getInstance(GatewayAllocator.class));

            List<LifecycleComponent> pluginLifecycleComponents = pluginComponents.stream()
                .filter(p -> p instanceof LifecycleComponent)
                .map(p -> (LifecycleComponent) p)
                .collect(Collectors.toList());
            resourcesToClose.addAll(pluginLifecycleComponents);
            resourcesToClose.add(injector.getInstance(PeerRecoverySourceService.class));
            this.pluginLifecycleComponents = Collections.unmodifiableList(pluginLifecycleComponents);

            // Due to Java's type erasure with generics, the injector can't give us exactly what we need, and we have
            // to resort to some evil casting.
            @SuppressWarnings("rawtypes")
            Map<ActionType<? extends ActionResponse>, TransportAction<? extends ActionRequest, ? extends ActionResponse>> actions =
                forciblyCast(injector.getInstance(new Key<Map<ActionType, TransportAction>>() {
                }));

            client.initialize(
                actions,
                transportService.getTaskManager(),
                () -> clusterService.localNode().getId(),
                transportService.getLocalNodeConnection(),
                transportService.getRemoteClusterService(),
                namedWriteableRegistry
            );
            this.namedWriteableRegistry = namedWriteableRegistry;
            this.namedXContentRegistry = xContentRegistry;

            logger.debug("initializing HTTP handlers ...");
            actionModule.initRestHandlers(() -> clusterService.state().nodes());
            logger.info("initialized");

            success = true;
        } catch (IOException ex) {
            throw new ElasticsearchException("failed to bind service", ex);
        } finally {
            if (success == false) {
                IOUtils.closeWhileHandlingException(resourcesToClose);
            }
        }
    }

    private HealthService createHealthService(ClusterService clusterService) {
        var serverHealthIndicatorServices = List.of(
            new InstanceHasMasterHealthIndicatorService(clusterService),
            new RepositoryIntegrityHealthIndicatorService(clusterService)
        );
        var pluginHealthIndicatorServices = pluginsService.filterPlugins(HealthPlugin.class)
            .stream()
            .flatMap(plugin -> plugin.getHealthIndicatorServices().stream())
            .toList();
        return new HealthService(concatLists(serverHealthIndicatorServices, pluginHealthIndicatorServices));
    }

    private RecoveryPlannerService getRecoveryPlannerService(
        ThreadPool threadPool,
        ClusterService clusterService,
        RepositoriesService repositoryService
    ) {
        final List<RecoveryPlannerPlugin> recoveryPlannerPlugins = pluginsService.filterPlugins(RecoveryPlannerPlugin.class);
        if (recoveryPlannerPlugins.isEmpty()) {
            return new SourceOnlyRecoveryPlannerService();
        }

        if (recoveryPlannerPlugins.size() > 1) {
            throw new IllegalStateException("A single RecoveryPlannerPlugin was expected but got: " + recoveryPlannerPlugins);
        }

        final ShardSnapshotsService shardSnapshotsService = new ShardSnapshotsService(
            client,
            repositoryService,
            threadPool,
            clusterService
        );
        return recoveryPlannerPlugins.get(0).createRecoveryPlannerService(shardSnapshotsService);
    }

    protected TransportService newTransportService(
        Settings settings,
        Transport transport,
        ThreadPool threadPool,
        TransportInterceptor interceptor,
        Function<BoundTransportAddress, DiscoveryNode> localNodeFactory,
        ClusterSettings clusterSettings,
        Set<String> taskHeaders
    ) {
        return new TransportService(settings, transport, threadPool, interceptor, localNodeFactory, clusterSettings, taskHeaders);
    }

    protected void processRecoverySettings(ClusterSettings clusterSettings, RecoverySettings recoverySettings) {
        // Noop in production, overridden by tests
    }

    /**
     * The settings that are used by this node. Contains original settings as well as additional settings provided by plugins.
     */
    public Settings settings() {
        return this.environment.settings();
    }

    /**
     * A client that can be used to execute actions (operations) against the cluster.
     */
    public Client client() {
        return client;
    }

    /**
     * Returns the environment of the node
     */
    public Environment getEnvironment() {
        return environment;
    }

    /**
     * Returns the {@link NodeEnvironment} instance of this node
     */
    public NodeEnvironment getNodeEnvironment() {
        return nodeEnvironment;
    }

    /**
     * Start the node. If the node is already started, this method is no-op.
     */
    public Node start() throws NodeValidationException {
        if (lifecycle.moveToStarted() == false) {
            return this;
        }

        logger.info("starting ...");
        pluginLifecycleComponents.forEach(LifecycleComponent::start);

        injector.getInstance(MappingUpdatedAction.class).setClient(client);
        injector.getInstance(IndicesService.class).start();
        injector.getInstance(IndicesClusterStateService.class).start();
        injector.getInstance(SnapshotsService.class).start();
        injector.getInstance(SnapshotShardsService.class).start();
        injector.getInstance(RepositoriesService.class).start();
        injector.getInstance(SearchService.class).start();
        injector.getInstance(FsHealthService.class).start();
        nodeService.getMonitorService().start();

        final ClusterService clusterService = injector.getInstance(ClusterService.class);

        final NodeConnectionsService nodeConnectionsService = injector.getInstance(NodeConnectionsService.class);
        nodeConnectionsService.start();
        clusterService.setNodeConnectionsService(nodeConnectionsService);

        injector.getInstance(GatewayService.class).start();
        final Coordinator coordinator = injector.getInstance(Coordinator.class);
        clusterService.getMasterService().setClusterStatePublisher(coordinator);

        // Start the transport service now so the publish address will be added to the local disco node in ClusterService
        TransportService transportService = injector.getInstance(TransportService.class);
        transportService.getTaskManager().setTaskResultsService(injector.getInstance(TaskResultsService.class));
        transportService.getTaskManager().setTaskCancellationService(new TaskCancellationService(transportService));
        transportService.start();
        assert localNodeFactory.getNode() != null;
        assert transportService.getLocalNode().equals(localNodeFactory.getNode())
            : "transportService has a different local node than the factory provided";
        injector.getInstance(PeerRecoverySourceService.class).start();

        // Load (and maybe upgrade) the metadata stored on disk
        final GatewayMetaState gatewayMetaState = injector.getInstance(GatewayMetaState.class);
        gatewayMetaState.start(
            settings(),
            transportService,
            clusterService,
            injector.getInstance(MetaStateService.class),
            injector.getInstance(IndexMetadataVerifier.class),
            injector.getInstance(MetadataUpgrader.class),
            injector.getInstance(PersistedClusterStateService.class)
        );
        if (Assertions.ENABLED) {
            try {
                assert injector.getInstance(MetaStateService.class).loadFullState().v1().isEmpty();
                final NodeMetadata nodeMetadata = NodeMetadata.FORMAT.loadLatestState(
                    logger,
                    NamedXContentRegistry.EMPTY,
                    nodeEnvironment.nodeDataPaths()
                );
                assert nodeMetadata != null;
                assert nodeMetadata.nodeVersion().equals(Version.CURRENT);
                assert nodeMetadata.nodeId().equals(localNodeFactory.getNode().getId());
            } catch (IOException e) {
                assert false : e;
            }
        }
        // we load the global state here (the persistent part of the cluster state stored on disk) to
        // pass it to the bootstrap checks to allow plugins to enforce certain preconditions based on the recovered state.
        final Metadata onDiskMetadata = gatewayMetaState.getPersistedState().getLastAcceptedState().metadata();
        assert onDiskMetadata != null : "metadata is null but shouldn't"; // this is never null
        validateNodeBeforeAcceptingRequests(
            new BootstrapContext(environment, onDiskMetadata),
            transportService.boundAddress(),
            pluginsService.filterPlugins(Plugin.class).stream().flatMap(p -> p.getBootstrapChecks().stream()).collect(Collectors.toList())
        );

        clusterService.addStateApplier(transportService.getTaskManager());
        // start after transport service so the local disco is known
        coordinator.start(); // start before cluster service so that it can set initial state on ClusterApplierService
        clusterService.start();
        assert clusterService.localNode().equals(localNodeFactory.getNode())
            : "clusterService has a different local node than the factory provided";
        transportService.acceptIncomingRequests();
        coordinator.startInitialJoin();
        final TimeValue initialStateTimeout = INITIAL_STATE_TIMEOUT_SETTING.get(settings());
        configureNodeAndClusterIdStateListener(clusterService);

        if (initialStateTimeout.millis() > 0) {
            final ThreadPool thread = injector.getInstance(ThreadPool.class);
            ClusterState clusterState = clusterService.state();
            ClusterStateObserver observer = new ClusterStateObserver(clusterState, clusterService, null, logger, thread.getThreadContext());

            if (clusterState.nodes().getMasterNodeId() == null) {
                logger.debug("waiting to join the cluster. timeout [{}]", initialStateTimeout);
                final CountDownLatch latch = new CountDownLatch(1);
                observer.waitForNextChange(new ClusterStateObserver.Listener() {
                    @Override
                    public void onNewClusterState(ClusterState state) {
                        latch.countDown();
                    }

                    @Override
                    public void onClusterServiceClose() {
                        latch.countDown();
                    }

                    @Override
                    public void onTimeout(TimeValue timeout) {
                        logger.warn("timed out while waiting for initial discovery state - timeout: {}", initialStateTimeout);
                        latch.countDown();
                    }
                }, state -> state.nodes().getMasterNodeId() != null, initialStateTimeout);

                try {
                    latch.await();
                } catch (InterruptedException e) {
                    throw new ElasticsearchTimeoutException("Interrupted while waiting for initial discovery state");
                }
            }
        }

        injector.getInstance(HttpServerTransport.class).start();

        if (WRITE_PORTS_FILE_SETTING.get(settings())) {
            TransportService transport = injector.getInstance(TransportService.class);
            writePortsFile("transport", transport.boundAddress());
            HttpServerTransport http = injector.getInstance(HttpServerTransport.class);
            writePortsFile("http", http.boundAddress());
        }

        logger.info("started");

        pluginsService.filterPlugins(ClusterPlugin.class).forEach(ClusterPlugin::onNodeStarted);

        return this;
    }

    protected void configureNodeAndClusterIdStateListener(ClusterService clusterService) {
        NodeAndClusterIdStateListener.getAndSetNodeIdAndClusterId(
            clusterService,
            injector.getInstance(ThreadPool.class).getThreadContext()
        );
    }

    private Node stop() {
        if (lifecycle.moveToStopped() == false) {
            return this;
        }
        logger.info("stopping ...");

        injector.getInstance(ResourceWatcherService.class).close();
        injector.getInstance(HttpServerTransport.class).stop();

        injector.getInstance(SnapshotsService.class).stop();
        injector.getInstance(SnapshotShardsService.class).stop();
        injector.getInstance(RepositoriesService.class).stop();
        // stop any changes happening as a result of cluster state changes
        injector.getInstance(IndicesClusterStateService.class).stop();
        // close cluster coordinator early to not react to pings anymore.
        // This can confuse other nodes and delay things - mostly if we're the master and we're running tests.
        injector.getInstance(Coordinator.class).stop();
        // we close indices first, so operations won't be allowed on it
        injector.getInstance(ClusterService.class).stop();
        injector.getInstance(NodeConnectionsService.class).stop();
        injector.getInstance(FsHealthService.class).stop();
        nodeService.getMonitorService().stop();
        injector.getInstance(GatewayService.class).stop();
        injector.getInstance(SearchService.class).stop();
        injector.getInstance(TransportService.class).stop();

        pluginLifecycleComponents.forEach(LifecycleComponent::stop);
        // we should stop this last since it waits for resources to get released
        // if we had scroll searchers etc or recovery going on we wait for to finish.
        injector.getInstance(IndicesService.class).stop();
        logger.info("stopped");

        return this;
    }

    // During concurrent close() calls we want to make sure that all of them return after the node has completed it's shutdown cycle.
    // If not, the hook that is added in Bootstrap#setup() will be useless:
    // close() might not be executed, in case another (for example api) call to close() has already set some lifecycles to stopped.
    // In this case the process will be terminated even if the first call to close() has not finished yet.
    @Override
    public synchronized void close() throws IOException {
        synchronized (lifecycle) {
            if (lifecycle.started()) {
                stop();
            }
            if (lifecycle.moveToClosed() == false) {
                return;
            }
        }

        logger.info("closing ...");
        List<Closeable> toClose = new ArrayList<>();
        StopWatch stopWatch = new StopWatch("node_close");
        toClose.add(() -> stopWatch.start("node_service"));
        toClose.add(nodeService);
        toClose.add(() -> stopWatch.stop().start("http"));
        toClose.add(injector.getInstance(HttpServerTransport.class));
        toClose.add(() -> stopWatch.stop().start("snapshot_service"));
        toClose.add(injector.getInstance(SnapshotsService.class));
        toClose.add(injector.getInstance(SnapshotShardsService.class));
        toClose.add(injector.getInstance(RepositoriesService.class));
        toClose.add(() -> stopWatch.stop().start("client"));
        Releasables.close(injector.getInstance(Client.class));
        toClose.add(() -> stopWatch.stop().start("indices_cluster"));
        toClose.add(injector.getInstance(IndicesClusterStateService.class));
        toClose.add(() -> stopWatch.stop().start("indices"));
        toClose.add(injector.getInstance(IndicesService.class));
        // close filter/fielddata caches after indices
        toClose.add(injector.getInstance(IndicesStore.class));
        toClose.add(injector.getInstance(PeerRecoverySourceService.class));
        toClose.add(() -> stopWatch.stop().start("cluster"));
        toClose.add(injector.getInstance(ClusterService.class));
        toClose.add(() -> stopWatch.stop().start("node_connections_service"));
        toClose.add(injector.getInstance(NodeConnectionsService.class));
        toClose.add(() -> stopWatch.stop().start("cluster_coordinator"));
        toClose.add(injector.getInstance(Coordinator.class));
        toClose.add(() -> stopWatch.stop().start("monitor"));
        toClose.add(nodeService.getMonitorService());
        toClose.add(() -> stopWatch.stop().start("fsHealth"));
        toClose.add(injector.getInstance(FsHealthService.class));
        toClose.add(() -> stopWatch.stop().start("gateway"));
        toClose.add(injector.getInstance(GatewayService.class));
        toClose.add(() -> stopWatch.stop().start("search"));
        toClose.add(injector.getInstance(SearchService.class));
        toClose.add(() -> stopWatch.stop().start("transport"));
        toClose.add(injector.getInstance(TransportService.class));

        for (LifecycleComponent plugin : pluginLifecycleComponents) {
            toClose.add(() -> stopWatch.stop().start("plugin(" + plugin.getClass().getName() + ")"));
            toClose.add(plugin);
        }
        toClose.addAll(pluginsService.filterPlugins(Plugin.class));

        toClose.add(() -> stopWatch.stop().start("script"));
        toClose.add(injector.getInstance(ScriptService.class));

        toClose.add(() -> stopWatch.stop().start("thread_pool"));
        toClose.add(() -> injector.getInstance(ThreadPool.class).shutdown());
        // Don't call shutdownNow here, it might break ongoing operations on Lucene indices.
        // See https://issues.apache.org/jira/browse/LUCENE-7248. We call shutdownNow in
        // awaitClose if the node doesn't finish closing within the specified time.

        toClose.add(() -> stopWatch.stop().start("gateway_meta_state"));
        toClose.add(injector.getInstance(GatewayMetaState.class));

        toClose.add(() -> stopWatch.stop().start("node_environment"));
        toClose.add(injector.getInstance(NodeEnvironment.class));
        toClose.add(stopWatch::stop);

        if (logger.isTraceEnabled()) {
            toClose.add(() -> logger.trace("Close times for each service:\n{}", stopWatch.prettyPrint()));
        }
        IOUtils.close(toClose);
        logger.info("closed");
    }

    /**
     * Wait for this node to be effectively closed.
     */
    // synchronized to prevent running concurrently with close()
    public synchronized boolean awaitClose(long timeout, TimeUnit timeUnit) throws InterruptedException {
        if (lifecycle.closed() == false) {
            // We don't want to shutdown the threadpool or interrupt threads on a node that is not
            // closed yet.
            throw new IllegalStateException("Call close() first");
        }

        ThreadPool threadPool = injector.getInstance(ThreadPool.class);
        final boolean terminated = ThreadPool.terminate(threadPool, timeout, timeUnit);
        if (terminated) {
            // All threads terminated successfully. Because search, recovery and all other operations
            // that run on shards run in the threadpool, indices should be effectively closed by now.
            if (nodeService.awaitClose(0, TimeUnit.MILLISECONDS) == false) {
                throw new IllegalStateException(
                    "Some shards are still open after the threadpool terminated. "
                        + "Something is leaking index readers or store references."
                );
            }
        }
        return terminated;
    }

    /**
     * Returns {@code true} if the node is closed.
     */
    public boolean isClosed() {
        return lifecycle.closed();
    }

    public Injector injector() {
        return this.injector;
    }

    /**
     * Hook for validating the node after network
     * services are started but before the cluster service is started
     * and before the network service starts accepting incoming network
     * requests.
     *
     * @param context               the bootstrap context for this node
     * @param boundTransportAddress the network addresses the node is
     *                              bound and publishing to
     */
    @SuppressWarnings("unused")
    protected void validateNodeBeforeAcceptingRequests(
        final BootstrapContext context,
        final BoundTransportAddress boundTransportAddress,
        List<BootstrapCheck> bootstrapChecks
    ) throws NodeValidationException {}

    /**
     * Writes a file to the logs dir containing the ports for the given transport type
     */
    private void writePortsFile(String type, BoundTransportAddress boundAddress) {
        Path tmpPortsFile = environment.logsFile().resolve(type + ".ports.tmp");
        try (BufferedWriter writer = Files.newBufferedWriter(tmpPortsFile, Charset.forName("UTF-8"))) {
            for (TransportAddress address : boundAddress.boundAddresses()) {
                InetAddress inetAddress = InetAddress.getByName(address.getAddress());
                writer.write(NetworkAddress.format(new InetSocketAddress(inetAddress, address.getPort())) + "\n");
            }
        } catch (IOException e) {
            throw new RuntimeException("Failed to write ports file", e);
        }
        Path portsFile = environment.logsFile().resolve(type + ".ports");
        try {
            Files.move(tmpPortsFile, portsFile, StandardCopyOption.ATOMIC_MOVE);
        } catch (IOException e) {
            throw new RuntimeException("Failed to rename ports file", e);
        }
    }

    /**
     * The {@link PluginsService} used to build this node's components.
     */
    protected PluginsService getPluginsService() {
        return pluginsService;
    }

    /**
     * Creates a new {@link CircuitBreakerService} based on the settings provided.
     *
     * @see #BREAKER_TYPE_KEY
     */
    private static CircuitBreakerService createCircuitBreakerService(
        Settings settings,
        List<BreakerSettings> breakerSettings,
        ClusterSettings clusterSettings
    ) {
        String type = BREAKER_TYPE_KEY.get(settings);
        if (type.equals("hierarchy")) {
            return new HierarchyCircuitBreakerService(settings, breakerSettings, clusterSettings);
        } else if (type.equals("none")) {
            return new NoneCircuitBreakerService();
        } else {
            throw new IllegalArgumentException("Unknown circuit breaker type [" + type + "]");
        }
    }

    /**
     * Creates a new {@link BigArrays} instance used for this node.
     * This method can be overwritten by subclasses to change their {@link BigArrays} implementation for instance for testing
     */
    BigArrays createBigArrays(PageCacheRecycler pageCacheRecycler, CircuitBreakerService circuitBreakerService) {
        return new BigArrays(pageCacheRecycler, circuitBreakerService, CircuitBreaker.REQUEST);
    }

    /**
     * Creates a new {@link BigArrays} instance used for this node.
     * This method can be overwritten by subclasses to change their {@link BigArrays} implementation for instance for testing
     */
    PageCacheRecycler createPageCacheRecycler(Settings settings) {
        return new PageCacheRecycler(settings);
    }

    /**
     * Creates a new the SearchService. This method can be overwritten by tests to inject mock implementations.
     */
    protected SearchService newSearchService(
        ClusterService clusterService,
        IndicesService indicesService,
        ThreadPool threadPool,
        ScriptService scriptService,
        BigArrays bigArrays,
        FetchPhase fetchPhase,
        ResponseCollectorService responseCollectorService,
        CircuitBreakerService circuitBreakerService,
        ExecutorSelector executorSelector
    ) {
        return new SearchService(
            clusterService,
            indicesService,
            threadPool,
            scriptService,
            bigArrays,
            fetchPhase,
            responseCollectorService,
            circuitBreakerService,
            executorSelector
        );
    }

    /**
     * Creates a new the ScriptService. This method can be overwritten by tests to inject mock implementations.
     */
    protected ScriptService newScriptService(
        Settings settings,
        Map<String, ScriptEngine> engines,
        Map<String, ScriptContext<?>> contexts,
        LongSupplier timeProvider
    ) {
        return new ScriptService(settings, engines, contexts, timeProvider);
    }

    /**
     * Get Custom Name Resolvers list based on a Discovery Plugins list
     *
     * @param discoveryPlugins Discovery plugins list
     */
    private List<NetworkService.CustomNameResolver> getCustomNameResolvers(List<DiscoveryPlugin> discoveryPlugins) {
        List<NetworkService.CustomNameResolver> customNameResolvers = new ArrayList<>();
        for (DiscoveryPlugin discoveryPlugin : discoveryPlugins) {
            NetworkService.CustomNameResolver customNameResolver = discoveryPlugin.getCustomNameResolver(settings());
            if (customNameResolver != null) {
                customNameResolvers.add(customNameResolver);
            }
        }
        return customNameResolvers;
    }

    /**
     * Constructs a ClusterInfoService which may be mocked for tests.
     */
    protected ClusterInfoService newClusterInfoService(
        Settings settings,
        ClusterService clusterService,
        ThreadPool threadPool,
        NodeClient client
    ) {
        final InternalClusterInfoService service = new InternalClusterInfoService(settings, clusterService, threadPool, client);
        if (DiscoveryNode.isMasterNode(settings)) {
            // listen for state changes (this node starts/stops being the elected master, or new nodes are added)
            clusterService.addListener(service);
        }
        return service;
    }

    /**
     * Constructs a {@link org.elasticsearch.http.HttpServerTransport} which may be mocked for tests.
     */
    protected HttpServerTransport newHttpTransport(NetworkModule networkModule) {
        return networkModule.getHttpServerTransportSupplier().get();
    }

    private static class LocalNodeFactory implements Function<BoundTransportAddress, DiscoveryNode> {
        private final SetOnce<DiscoveryNode> localNode = new SetOnce<>();
        private final String persistentNodeId;
        private final Settings settings;

        private LocalNodeFactory(Settings settings, String persistentNodeId) {
            this.persistentNodeId = persistentNodeId;
            this.settings = settings;
        }

        @Override
        public DiscoveryNode apply(BoundTransportAddress boundTransportAddress) {
            localNode.set(DiscoveryNode.createLocal(settings, boundTransportAddress.publishAddress(), persistentNodeId));
            return localNode.get();
        }

        DiscoveryNode getNode() {
            assert localNode.get() != null;
            return localNode.get();
        }
    }
}<|MERGE_RESOLUTION|>--- conflicted
+++ resolved
@@ -904,15 +904,12 @@
             clusterService.addListener(pluginShutdownService);
 
             final RecoveryPlannerService recoveryPlannerService = getRecoveryPlannerService(threadPool, clusterService, repositoryService);
-<<<<<<< HEAD
-            final ThreadLocalBytesRecycler bytesRecycler = new ThreadLocalBytesRecycler(new BytesRefRecycler(pageCacheRecycler));
-=======
             final DesiredNodesSettingsValidator desiredNodesSettingsValidator = new DesiredNodesSettingsValidator(
                 clusterService.getClusterSettings()
             );
 
-            HealthService healthService = createHealthService(clusterService);
->>>>>>> 6c52186c
+            final HealthService healthService = createHealthService(clusterService);
+            final ThreadLocalBytesRecycler bytesRecycler = new ThreadLocalBytesRecycler(new BytesRefRecycler(pageCacheRecycler));
 
             modules.add(b -> {
                 b.bind(Node.class).toInstance(this);
@@ -993,13 +990,10 @@
                 b.bind(PluginShutdownService.class).toInstance(pluginShutdownService);
                 b.bind(ExecutorSelector.class).toInstance(executorSelector);
                 b.bind(IndexSettingProviders.class).toInstance(indexSettingProviders);
-<<<<<<< HEAD
-                b.bind(ThreadLocalBytesRecycler.class).toInstance(bytesRecycler);
-=======
                 b.bind(DesiredNodesSettingsValidator.class).toInstance(desiredNodesSettingsValidator);
                 b.bind(HealthService.class).toInstance(healthService);
                 b.bind(StatsRequestLimiter.class).toInstance(statsRequestLimiter);
->>>>>>> 6c52186c
+                b.bind(ThreadLocalBytesRecycler.class).toInstance(bytesRecycler);
             });
             injector = modules.createInjector();
 
