--- conflicted
+++ resolved
@@ -727,23 +727,12 @@
         }
         IndicesOptions options = context.getOptions();
         if (DataStream.isFailureStoreFeatureFlagEnabled() && context.options.allowFailureIndices() == false) {
-<<<<<<< HEAD
             DataStream parentDataStream = context.getProject().getIndicesLookup().get(index.getName()).getParentDataStream();
-            if (parentDataStream != null && parentDataStream.isFailureStoreEnabled()) {
-                if (parentDataStream.isFailureStoreIndex(index.getName())) {
-                    if (options.ignoreUnavailable()) {
-                        return false;
-                    } else {
-                        throw new FailureIndexNotSupportedException(index);
-                    }
-=======
-            DataStream parentDataStream = context.getState().metadata().getIndicesLookup().get(index.getName()).getParentDataStream();
             if (parentDataStream != null && parentDataStream.isFailureStoreIndex(index.getName())) {
                 if (options.ignoreUnavailable()) {
                     return false;
                 } else {
                     throw new FailureIndexNotSupportedException(index);
->>>>>>> 4d7f0e6f
                 }
             }
         }
