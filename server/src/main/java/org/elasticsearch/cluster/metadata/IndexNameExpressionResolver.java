--- conflicted
+++ resolved
@@ -248,12 +248,8 @@
         );
         final Collection<ResolvedExpression> expressions = resolveExpressions(context, indexExpressions);
         return expressions.stream()
-<<<<<<< HEAD
+            .map(ResolvedExpression::resource)
             .map(x -> state.metadata().getProject(projectResolver.getProjectId(state)).getIndicesLookup().get(x))
-=======
-            .map(ResolvedExpression::resource)
-            .map(x -> state.metadata().getIndicesLookup().get(x))
->>>>>>> 025f6bb7
             .filter(Objects::nonNull)
             .filter(ia -> ia.getType() == Type.DATA_STREAM)
             .map(IndexAbstraction::getName)
@@ -284,15 +280,11 @@
         final Collection<ResolvedExpression> expressions = resolveExpressions(context, request.index());
 
         if (expressions.size() == 1) {
-<<<<<<< HEAD
+            ResolvedExpression resolvedExpression = expressions.iterator().next();
             IndexAbstraction ia = state.metadata()
                 .getProject(projectResolver.getProjectId(state))
                 .getIndicesLookup()
-                .get(expressions.iterator().next());
-=======
-            ResolvedExpression resolvedExpression = expressions.iterator().next();
-            IndexAbstraction ia = state.metadata().getIndicesLookup().get(resolvedExpression.resource());
->>>>>>> 025f6bb7
+                .get(resolvedExpression.resource());
             if (ia.getType() == Type.ALIAS) {
                 Index writeIndex = ia.getWriteIndex();
                 if (writeIndex == null) {
@@ -413,15 +405,9 @@
         final Collection<ResolvedExpression> expressions = resolveExpressions(context, indexExpressions);
 
         final Set<Index> concreteIndicesResult = Sets.newLinkedHashSetWithExpectedSize(expressions.size());
-<<<<<<< HEAD
         final Map<String, IndexAbstraction> indicesLookup = context.getProject().getIndicesLookup();
-        for (String expression : expressions) {
-            final IndexAbstraction indexAbstraction = indicesLookup.get(expression);
-=======
-        final Map<String, IndexAbstraction> indicesLookup = context.getState().metadata().getIndicesLookup();
         for (ResolvedExpression resolvedExpression : expressions) {
             final IndexAbstraction indexAbstraction = indicesLookup.get(resolvedExpression.resource());
->>>>>>> 025f6bb7
             assert indexAbstraction != null;
             if (indexAbstraction.getType() == Type.ALIAS && context.isResolveToWriteIndex()) {
                 Index writeIndex = indexAbstraction.getWriteIndex();
@@ -885,13 +871,8 @@
         if (isAllIndicesExpression(resolvedExpressions)) {
             return null;
         }
-<<<<<<< HEAD
-
+        Set<String> resources = resolvedExpressions.stream().map(ResolvedExpression::resource).collect(Collectors.toSet());
         final IndexMetadata indexMetadata = state.metadata().getProject(projectResolver.getProjectId(state)).indices().get(index);
-=======
-        Set<String> resources = resolvedExpressions.stream().map(ResolvedExpression::resource).collect(Collectors.toSet());
-        final IndexMetadata indexMetadata = state.metadata().getIndices().get(index);
->>>>>>> 025f6bb7
         if (indexMetadata == null) {
             // Shouldn't happen
             throw new IndexNotFoundException(index);
@@ -991,16 +972,7 @@
             getSystemIndexAccessPredicate(),
             getNetNewSystemIndexPredicate()
         );
-<<<<<<< HEAD
-        final Collection<String> resolvedExpressions = resolveExpressions(context, expressions);
-
-        // TODO: it appears that this can never be true?
-        if (isAllIndices(resolvedExpressions)) {
-            return resolveSearchRoutingAllIndices(state.metadata(), projectResolver, routing);
-        }
-=======
         final Collection<ResolvedExpression> resolvedExpressions = resolveExpressions(context, expressions);
->>>>>>> 025f6bb7
 
         Map<String, Set<String>> routings = null;
         Set<String> paramRouting = null;
@@ -1010,16 +982,11 @@
             paramRouting = Sets.newHashSet(Strings.splitStringByCommaToArray(routing));
         }
 
-<<<<<<< HEAD
-        for (String expression : resolvedExpressions) {
+        for (ResolvedExpression resolvedExpression : resolvedExpressions) {
             IndexAbstraction indexAbstraction = state.metadata()
                 .getProject(projectResolver.getProjectId(state))
                 .getIndicesLookup()
-                .get(expression);
-=======
-        for (ResolvedExpression resolvedExpression : resolvedExpressions) {
-            IndexAbstraction indexAbstraction = state.metadata().getIndicesLookup().get(resolvedExpression.resource);
->>>>>>> 025f6bb7
+                .get(resolvedExpression.resource);
             if (indexAbstraction != null && indexAbstraction.getType() == Type.ALIAS) {
                 for (Index index : indexAbstraction.getIndices()) {
                     String concreteIndex = index.getName();
@@ -1556,14 +1523,9 @@
             });
         }
 
-<<<<<<< HEAD
-        private static List<String> resolveEmptyOrTrivialWildcard(Context context) {
+        private static List<ResolvedExpression> resolveEmptyOrTrivialWildcard(Context context) {
             final String[] allIndices = resolveEmptyOrTrivialWildcardToAllIndices(context.getOptions(), context.getProject());
-=======
-        private static List<ResolvedExpression> resolveEmptyOrTrivialWildcard(Context context) {
-            final String[] allIndices = resolveEmptyOrTrivialWildcardToAllIndices(context.getOptions(), context.getState().metadata());
             Stream<String> result;
->>>>>>> 025f6bb7
             if (context.systemIndexAccessLevel == SystemIndexAccessLevel.ALL) {
                 result = Arrays.stream(allIndices);
             } else {
