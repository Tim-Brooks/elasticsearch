/*
 * Copyright Elasticsearch B.V. and/or licensed to Elasticsearch B.V. under one
 * or more contributor license agreements. Licensed under the "Elastic License
 * 2.0", the "GNU Affero General Public License v3.0 only", and the "Server Side
 * Public License v 1"; you may not use this file except in compliance with, at
 * your election, the "Elastic License 2.0", the "GNU Affero General Public
 * License v3.0 only", or the "Server Side Public License, v 1".
 */

package org.elasticsearch.cluster.routing;

import org.apache.lucene.util.BytesRef;
import org.apache.lucene.util.StringHelper;
import org.elasticsearch.ResourceNotFoundException;
import org.elasticsearch.action.RoutingMissingException;
import org.elasticsearch.action.index.IndexRequest;
import org.elasticsearch.cluster.metadata.IndexMetadata;
import org.elasticsearch.cluster.metadata.IndexReshardingMetadata;
import org.elasticsearch.cluster.metadata.IndexReshardingState;
import org.elasticsearch.cluster.metadata.MappingMetadata;
import org.elasticsearch.common.ParsingException;
import org.elasticsearch.common.bytes.BytesReference;
import org.elasticsearch.common.regex.Regex;
import org.elasticsearch.common.util.ByteUtils;
import org.elasticsearch.common.xcontent.LoggingDeprecationHandler;
import org.elasticsearch.common.xcontent.XContentHelper;
import org.elasticsearch.common.xcontent.support.XContentParserFilter;
import org.elasticsearch.core.Nullable;
import org.elasticsearch.features.NodeFeature;
import org.elasticsearch.index.IndexMode;
import org.elasticsearch.index.IndexVersion;
import org.elasticsearch.index.IndexVersions;
import org.elasticsearch.index.mapper.TimeSeriesRoutingHashFieldMapper;
import org.elasticsearch.ingest.ESONIndexed;
import org.elasticsearch.ingest.ESONXContentParser;
import org.elasticsearch.transport.Transports;
import org.elasticsearch.xcontent.DeprecationHandler;
import org.elasticsearch.xcontent.NamedXContentRegistry;
import org.elasticsearch.xcontent.XContentParser;
import org.elasticsearch.xcontent.XContentParserConfiguration;
import org.elasticsearch.xcontent.XContentType;
import org.elasticsearch.xcontent.support.MapXContentParser;

import java.io.IOException;
import java.util.Base64;
import java.util.List;
import java.util.OptionalInt;
import java.util.Set;
import java.util.function.Function;
import java.util.function.IntConsumer;
import java.util.function.Predicate;

import static org.elasticsearch.common.xcontent.XContentParserUtils.ensureExpectedToken;

/**
 * Generates the shard id for {@code (id, routing)} pairs.
 */
public abstract class IndexRouting {

    static final NodeFeature LOGSB_ROUTE_ON_SORT_FIELDS = new NodeFeature("routing.logsb_route_on_sort_fields");

    /**
     * Build the routing from {@link IndexMetadata}.
     */
    public static IndexRouting fromIndexMetadata(IndexMetadata metadata) {
        if (metadata.getIndexMode() == IndexMode.TIME_SERIES
            && metadata.getTimeSeriesDimensions().isEmpty() == false
            && metadata.getCreationVersion().onOrAfter(IndexVersions.TSID_CREATED_DURING_ROUTING)) {
            return new ExtractFromSource.ForIndexDimensions(metadata);
        }
        if (metadata.getRoutingPaths().isEmpty() == false) {
            return new ExtractFromSource.ForRoutingPath(metadata);
        }
        if (metadata.isRoutingPartitionedIndex()) {
            return new Partitioned(metadata);
        }
        return new Unpartitioned(metadata);
    }

    protected final String indexName;
    private final int routingNumShards;
    private final int routingFactor;
    @Nullable
    private final IndexReshardingMetadata indexReshardingMetadata;

    private IndexRouting(IndexMetadata metadata) {
        this.indexName = metadata.getIndex().getName();
        this.routingNumShards = metadata.getRoutingNumShards();
        this.routingFactor = metadata.getRoutingFactor();
        this.indexReshardingMetadata = metadata.getReshardingMetadata();
    }

    /**
     * Finalize the request before routing, with data needed for routing decisions.
     */
    public void preProcess(IndexRequest indexRequest) {}

    /**
     * Finalize the request after routing, incorporating data produced by the routing logic.
     */
    public void postProcess(IndexRequest indexRequest) {}

    /**
     * Called when indexing a document to generate the shard id that should contain
     * a document with the provided parameters.
     */
    public abstract int indexShard(IndexRequest indexRequest);

    public abstract int indexShard(String id, @Nullable String routing, XContentType sourceType, ESONIndexed.ESONObject structuredSource);

    /**
     * Called when updating a document to generate the shard id that should contain
     * a document with the provided {@code _id} and (optional) {@code _routing}.
     */
    public abstract int updateShard(String id, @Nullable String routing);

    /**
     * Called when deleting a document to generate the shard id that should contain
     * a document with the provided {@code _id} and (optional) {@code _routing}.
     */
    public abstract int deleteShard(String id, @Nullable String routing);

    /**
     * Called when getting a document to generate the shard id that should contain
     * a document with the provided {@code _id} and (optional) {@code _routing}.
     */
    public abstract int getShard(String id, @Nullable String routing);

    /**
     * Collect all of the shard ids that *may* contain documents with the
     * provided {@code routing}. Indices with a {@code routing_partition}
     * will collect more than one shard. Indices without a partition
     * will collect the same shard id as would be returned
     * by {@link #getShard}.
     * <p>
     * Note: This is called for any search-like requests that have a
     * routing specified but <strong>only</strong> if they have a routing
     * specified. If they do not have a routing they just use all shards
     * in the index.
     */
    public abstract void collectSearchShards(String routing, IntConsumer consumer);

    /**
     * Convert a hash generated from an {@code (id, routing}) pair into a
     * shard id.
     */
    protected final int hashToShardId(int hash) {
        return Math.floorMod(hash, routingNumShards) / routingFactor;
    }

    /**
     * Convert a routing value into a hash.
     */
    private static int effectiveRoutingToHash(String effectiveRouting) {
        return Murmur3HashFunction.hash(effectiveRouting);
    }

    /**
     * Check if the _split index operation is allowed for an index
     * @throws IllegalArgumentException if the operation is not allowed
     */
    public void checkIndexSplitAllowed() {}

    /**
     * If this index is in the process of resharding, and the shard to which this request is being routed,
     * is a target shard that is not yet in HANDOFF state, then route it to the source shard.
     * @param shardId  shardId to which the current document is routed based on hashing
     * @return Updated shardId
     */
    protected final int rerouteWritesIfResharding(int shardId) {
        return rerouteFromSplitTargetShard(shardId, IndexReshardingState.Split.TargetShardState.HANDOFF);
    }

    protected final int rerouteSearchIfResharding(int shardId) {
        return rerouteFromSplitTargetShard(shardId, IndexReshardingState.Split.TargetShardState.SPLIT);
    }

    private int rerouteFromSplitTargetShard(int shardId, IndexReshardingState.Split.TargetShardState minimumRequiredState) {
        assert indexReshardingMetadata == null || indexReshardingMetadata.isSplit() : "Index resharding state is not a split";
        if (indexReshardingMetadata != null && indexReshardingMetadata.getSplit().isTargetShard(shardId)) {
            if (indexReshardingMetadata.getSplit().targetStateAtLeast(shardId, minimumRequiredState) == false) {
                return indexReshardingMetadata.getSplit().sourceShard(shardId);
            }
        }
        return shardId;
    }

    private abstract static class IdAndRoutingOnly extends IndexRouting {
        private final boolean routingRequired;
        private final IndexVersion creationVersion;
        private final IndexMode indexMode;

        IdAndRoutingOnly(IndexMetadata metadata) {
            super(metadata);
            this.creationVersion = metadata.getCreationVersion();
            MappingMetadata mapping = metadata.mapping();
            this.routingRequired = mapping == null ? false : mapping.routingRequired();
            this.indexMode = metadata.getIndexMode();
        }

        protected abstract int shardId(String id, @Nullable String routing);

        @Override
        public void preProcess(IndexRequest indexRequest) {
            // Generate id if not already provided.
            // This is needed for routing, so it has to happen in pre-processing.
            final String id = indexRequest.id();
            if (id == null) {
                if (shouldUseTimeBasedId(indexMode, creationVersion)) {
                    indexRequest.autoGenerateTimeBasedId();
                } else {
                    indexRequest.autoGenerateId();
                }
            } else if (id.isEmpty()) {
                throw new IllegalArgumentException("if _id is specified it must not be empty");
            }
        }

        private static boolean shouldUseTimeBasedId(final IndexMode indexMode, final IndexVersion creationVersion) {
            return indexMode == IndexMode.LOGSDB && isNewIndexVersion(creationVersion);
        }

        private static boolean isNewIndexVersion(final IndexVersion creationVersion) {
            return creationVersion.between(IndexVersions.TIME_BASED_K_ORDERED_DOC_ID_BACKPORT, IndexVersions.UPGRADE_TO_LUCENE_10_0_0)
                || creationVersion.onOrAfter(IndexVersions.TIME_BASED_K_ORDERED_DOC_ID);
        }

        @Override
        public int indexShard(IndexRequest indexRequest) {
            String id = indexRequest.id();
            String routing = indexRequest.routing();
            if (id == null) {
                throw new IllegalStateException("id is required and should have been set by process");
            }
            checkRoutingRequired(id, routing);
            int shardId = shardId(id, routing);
            return rerouteWritesIfResharding(shardId);
        }

        @Override
        public int indexShard(String id, String routing, XContentType sourceType, ESONIndexed.ESONObject structuredSource) {
            return indexShard(id, routing, sourceType, (BytesReference) null);
        }

        @Override
        public int updateShard(String id, @Nullable String routing) {
            checkRoutingRequired(id, routing);
            int shardId = shardId(id, routing);
            return rerouteWritesIfResharding(shardId);
        }

        @Override
        public int deleteShard(String id, @Nullable String routing) {
            checkRoutingRequired(id, routing);
            int shardId = shardId(id, routing);
            return rerouteWritesIfResharding(shardId);
        }

        @Override
        public int getShard(String id, @Nullable String routing) {
            checkRoutingRequired(id, routing);
            return shardId(id, routing);
        }

        private void checkRoutingRequired(String id, @Nullable String routing) {
            if (routingRequired && routing == null) {
                throw new RoutingMissingException(indexName, id);
            }
        }
    }

    /**
     * Strategy for indices that are not partitioned.
     */
    private static class Unpartitioned extends IdAndRoutingOnly {
        Unpartitioned(IndexMetadata metadata) {
            super(metadata);
        }

        @Override
        protected int shardId(String id, @Nullable String routing) {
            return hashToShardId(effectiveRoutingToHash(routing == null ? id : routing));
        }

        @Override
        public void collectSearchShards(String routing, IntConsumer consumer) {
            consumer.accept(rerouteSearchIfResharding(hashToShardId(effectiveRoutingToHash(routing))));
        }
    }

    /**
     * Strategy for partitioned indices.
     */
    private static class Partitioned extends IdAndRoutingOnly {
        private final int routingPartitionSize;

        Partitioned(IndexMetadata metadata) {
            super(metadata);
            this.routingPartitionSize = metadata.getRoutingPartitionSize();
        }

        @Override
        protected int shardId(String id, @Nullable String routing) {
            if (routing == null) {
                throw new IllegalArgumentException("A routing value is required for gets from a partitioned index");
            }
            int offset = Math.floorMod(effectiveRoutingToHash(id), routingPartitionSize);
            return hashToShardId(effectiveRoutingToHash(routing) + offset);
        }

        @Override
        public void collectSearchShards(String routing, IntConsumer consumer) {
            int hash = effectiveRoutingToHash(routing);
            for (int i = 0; i < routingPartitionSize; i++) {
                consumer.accept(rerouteSearchIfResharding(hashToShardId(hash + i)));
            }
        }
    }

    /**
     * Base class for strategies that determine the shard by extracting and hashing fields from the document source.
     */
    public abstract static class ExtractFromSource extends IndexRouting {
        protected final XContentParserConfiguration parserConfig;
        private final IndexMode indexMode;
        private final boolean trackTimeSeriesRoutingHash;
        private final boolean addIdWithRoutingHash;
        private final Function<XContentParser, Map<String, Object>> parserFilter;
        private int hash = Integer.MAX_VALUE;

        ExtractFromSource(IndexMetadata metadata, List<String> includePaths) {
            super(metadata);
            if (metadata.isRoutingPartitionedIndex()) {
                throw new IllegalArgumentException("routing_partition_size is incompatible with routing_path");
            }
            indexMode = metadata.getIndexMode();
            assert indexMode != null : "Index mode must be set for ExtractFromSource routing";
            this.trackTimeSeriesRoutingHash = indexMode == IndexMode.TIME_SERIES
                && metadata.getCreationVersion().onOrAfter(IndexVersions.TIME_SERIES_ROUTING_HASH_IN_ID);
            addIdWithRoutingHash = indexMode == IndexMode.LOGSDB;
<<<<<<< HEAD
            List<String> routingPaths = metadata.getRoutingPaths();
            isRoutingPath = Regex.simpleMatcher(routingPaths.toArray(String[]::new));
            this.parserConfig = XContentParserConfiguration.EMPTY.withFiltering(null, Set.copyOf(routingPaths), null, true);
            parserFilter = XContentParserFilter.filter(routingPaths.toArray(new String[0]));
        }

        public boolean matchesField(String fieldName) {
            return isRoutingPath.test(fieldName);
=======
            this.parserConfig = XContentParserConfiguration.EMPTY.withFiltering(null, Set.copyOf(includePaths), null, true);
>>>>>>> 771aaffb
        }

        @Override
        public void postProcess(IndexRequest indexRequest) {
            if (trackTimeSeriesRoutingHash) {
                indexRequest.routing(TimeSeriesRoutingHashFieldMapper.encode(hash));
            } else if (addIdWithRoutingHash) {
                assert hash != Integer.MAX_VALUE;
                indexRequest.autoGenerateTimeBasedId(OptionalInt.of(hash));
            }
        }

        @Override
        public int indexShard(IndexRequest indexRequest) {
            assert Transports.assertNotTransportThread("parsing the _source can get slow");
            checkNoRouting(indexRequest.routing());
            hash = hashSource(indexRequest);
            int shardId = hashToShardId(hash);
            return (rerouteWritesIfResharding(shardId));
        }

<<<<<<< HEAD
        @Override
        public int indexShard(String id, @Nullable String routing, XContentType sourceType, ESONIndexed.ESONObject structuredSource) {
            assert Transports.assertNotTransportThread("parsing the _source can get slow");
            checkNoRouting(routing);
            try (
                ESONXContentParser esonxContentParser = structuredSource.esonFlat()
                    .parser(NamedXContentRegistry.EMPTY, LoggingDeprecationHandler.IGNORE_DEPRECATIONS, sourceType);
                XContentParser parser = new MapXContentParser(
                    NamedXContentRegistry.EMPTY,
                    DeprecationHandler.IGNORE_DEPRECATIONS,
                    parserFilter.apply(esonxContentParser),
                    sourceType
                )
            ) {
                hash = hashSource(parser).buildHash(IndexRouting.ExtractFromSource::defaultOnEmpty);
                int shardId = hashToShardId(hash);
                return (rerouteWritesIfResharding(shardId));
            } catch (IOException | ParsingException e) {
                throw new IllegalArgumentException("Error extracting routing: " + e.getMessage(), e);
            }
        }

        public String createId(XContentType sourceType, BytesReference source, byte[] suffix) {
            return hashSource(sourceType, source).createId(suffix, IndexRouting.ExtractFromSource::defaultOnEmpty);
        }

        public String createId(Map<String, Object> flat, byte[] suffix) {
            Builder b = builder();
            for (Map.Entry<String, Object> e : flat.entrySet()) {
                if (isRoutingPath.test(e.getKey())) {
                    if (e.getValue() instanceof List<?> listValue) {
                        for (Object v : listValue) {
                            b.addHash(e.getKey(), new BytesRef(v.toString()));
                        }
                    } else {
                        b.addHash(e.getKey(), new BytesRef(e.getValue().toString()));
                    }
                }
            }
            return b.createId(suffix, IndexRouting.ExtractFromSource::defaultOnEmpty);
        }
=======
        protected abstract int hashSource(IndexRequest indexRequest);
>>>>>>> 771aaffb

        private static int defaultOnEmpty() {
            throw new IllegalArgumentException("Error extracting routing: source didn't contain any routing fields");
        }

<<<<<<< HEAD
        public Builder builder() {
            return new Builder();
        }

        private Builder hashSource(XContentType sourceType, BytesReference source) {
            try (XContentParser parser = XContentHelper.createParserNotCompressed(parserConfig, source, sourceType)) {
                return hashSource(parser);
            } catch (IOException | ParsingException e) {
                throw new IllegalArgumentException("Error extracting routing: " + e.getMessage(), e);
            }
        }

        private Builder hashSource(XContentParser parser) throws IOException {
            Builder b = builder();
            parser.nextToken(); // Move to first token
            if (parser.currentToken() == null) {
                throw new IllegalArgumentException("Error extracting routing: source didn't contain any routing fields");
            }
            parser.nextToken();
            b.extractObject(null, parser);
            ensureExpectedToken(null, parser.nextToken(), parser);
            return b;
        }

        public class Builder {
            private final List<NameAndHash> hashes = new ArrayList<>();

            public void addMatching(String fieldName, BytesRef string) {
                if (isRoutingPath.test(fieldName)) {
                    addHash(fieldName, string);
                }
            }

            public String createId(byte[] suffix, IntSupplier onEmpty) {
                byte[] idBytes = new byte[4 + suffix.length];
                ByteUtils.writeIntLE(buildHash(onEmpty), idBytes, 0);
                System.arraycopy(suffix, 0, idBytes, 4, suffix.length);
                return Strings.BASE_64_NO_PADDING_URL_ENCODER.encodeToString(idBytes);
            }

            private void extractObject(@Nullable String path, XContentParser source) throws IOException {
                while (source.currentToken() != Token.END_OBJECT) {
                    ensureExpectedToken(Token.FIELD_NAME, source.currentToken(), source);
                    String fieldName = source.currentName();
                    String subPath = path == null ? fieldName : path + "." + fieldName;
                    source.nextToken();
                    extractItem(subPath, source);
                }
            }

            private void extractArray(@Nullable String path, XContentParser source) throws IOException {
                while (source.currentToken() != Token.END_ARRAY) {
                    expectValueToken(source.currentToken(), source);
                    extractItem(path, source);
                }
            }

            private void extractItem(String path, XContentParser source) throws IOException {
                switch (source.currentToken()) {
                    case START_OBJECT:
                        source.nextToken();
                        extractObject(path, source);
                        source.nextToken();
                        break;
                    case VALUE_STRING:
                    case VALUE_NUMBER:
                    case VALUE_BOOLEAN:
                        XContentString.UTF8Bytes utf8Bytes = source.optimizedText().bytes();
                        addHash(path, new BytesRef(utf8Bytes.bytes(), utf8Bytes.offset(), utf8Bytes.length()));
                        source.nextToken();
                        break;
                    case START_ARRAY:
                        source.nextToken();
                        extractArray(path, source);
                        source.nextToken();
                        break;
                    case VALUE_NULL:
                        source.nextToken();
                        break;
                    default:
                        throw new ParsingException(
                            source.getTokenLocation(),
                            "Cannot extract routing path due to unexpected token [{}]",
                            source.currentToken()
                        );
                }
            }

            private void addHash(String path, BytesRef value) {
                hashes.add(new NameAndHash(new BytesRef(path), hash(value), hashes.size()));
            }

            private int buildHash(IntSupplier onEmpty) {
                if (hashes.isEmpty()) {
                    return onEmpty.getAsInt();
                }
                Collections.sort(hashes);
                int hash = 0;
                for (NameAndHash nah : hashes) {
                    hash = 31 * hash + (hash(nah.name) ^ nah.hash);
                }
                return hash;
            }
        }

        private static int hash(BytesRef ref) {
=======
        protected static int hash(BytesRef ref) {
>>>>>>> 771aaffb
            return StringHelper.murmurhash3_x86_32(ref, 0);
        }

        @Override
        public int updateShard(String id, @Nullable String routing) {
            throw new IllegalArgumentException(error("update"));
        }

        @Override
        public int deleteShard(String id, @Nullable String routing) {
            checkNoRouting(routing);
            int shardId = idToHash(id);
            return (rerouteWritesIfResharding(shardId));
        }

        @Override
        public int getShard(String id, @Nullable String routing) {
            checkNoRouting(routing);
            int shardId = idToHash(id);
            return (rerouteWritesIfResharding(shardId));
        }

        private void checkNoRouting(@Nullable String routing) {
            if (routing != null) {
                throw new IllegalArgumentException(error("specifying routing"));
            }
        }

        private int idToHash(String id) {
            byte[] idBytes;
            try {
                idBytes = Base64.getUrlDecoder().decode(id);
            } catch (IllegalArgumentException e) {
                throw new ResourceNotFoundException("invalid id [{}] for index [{}] in " + indexMode.getName() + " mode", id, indexName);
            }
            if (idBytes.length < 4) {
                throw new ResourceNotFoundException("invalid id [{}] for index [{}] in " + indexMode.getName() + " mode", id, indexName);
            }
            // For TSDB, the hash is stored as the id prefix.
            // For LogsDB with routing on sort fields, the routing hash is stored in the range[id.length - 9, id.length - 5] of the id,
            // see IndexRequest#autoGenerateTimeBasedId.
            return hashToShardId(ByteUtils.readIntLE(idBytes, addIdWithRoutingHash ? idBytes.length - 9 : 0));
        }

        @Override
        public void checkIndexSplitAllowed() {
            throw new IllegalArgumentException(error("index-split"));
        }

        @Override
        public void collectSearchShards(String routing, IntConsumer consumer) {
            throw new IllegalArgumentException(error("searching with a specified routing"));
        }

        private String error(String operation) {
            return operation + " is not supported because the destination index [" + indexName + "] is in " + indexMode.getName() + " mode";
        }

        /**
         * Strategy for indices that use {@link IndexMetadata#INDEX_ROUTING_PATH} to extract the routing value from the source.
         * This is used primarily for time-series indices created before {@link IndexVersions#TSID_CREATED_DURING_ROUTING}
         * and for LogsDB indices that route on specific fields.
         * For time-series indices this strategy will result in dimensions to be extracted and hashed twice during indexing:
         * once in the coordinating node during shard routing and then again in the data node to create the tsid during document parsing.
         * The {@link ForIndexDimensions} strategy avoids this double hashing.
         */
        public static class ForRoutingPath extends ExtractFromSource {
            private final Predicate<String> isRoutingPath;

            ForRoutingPath(IndexMetadata metadata) {
                super(metadata, metadata.getRoutingPaths());
                isRoutingPath = Regex.simpleMatcher(metadata.getRoutingPaths().toArray(String[]::new));
            }

            @Override
            protected int hashSource(IndexRequest indexRequest) {
                return hashRoutingFields(indexRequest.getContentType(), indexRequest.source()).buildHash(
                    IndexRouting.ExtractFromSource::defaultOnEmpty
                );
            }

            public String createId(XContentType sourceType, BytesReference source, byte[] suffix) {
                return hashRoutingFields(sourceType, source).createId(suffix, IndexRouting.ExtractFromSource::defaultOnEmpty);
            }

            public RoutingHashBuilder builder() {
                return new RoutingHashBuilder(isRoutingPath);
            }

            private RoutingHashBuilder hashRoutingFields(XContentType sourceType, BytesReference source) {
                RoutingHashBuilder b = builder();
                try (XContentParser parser = XContentHelper.createParserNotCompressed(parserConfig, source, sourceType)) {
                    parser.nextToken(); // Move to first token
                    if (parser.currentToken() == null) {
                        throw new IllegalArgumentException("Error extracting routing: source didn't contain any routing fields");
                    }
                    parser.nextToken();
                    b.extractObject(null, parser);
                    ensureExpectedToken(null, parser.nextToken(), parser);
                } catch (IOException | ParsingException e) {
                    throw new IllegalArgumentException("Error extracting routing: " + e.getMessage(), e);
                }
                return b;
            }

            public boolean matchesField(String fieldName) {
                return isRoutingPath.test(fieldName);
            }
        }

        /**
         * Strategy for time-series indices that use {@link IndexMetadata#INDEX_DIMENSIONS} to extract the tsid from the source.
         * This strategy avoids double hashing of dimensions during indexing.
         * It requires that the index was created with {@link IndexVersions#TSID_CREATED_DURING_ROUTING} or later.
         * It creates the tsid during routing and makes the routing decision based on the tsid.
         * The tsid gets attached to the index request so that the data node can reuse it instead of rebuilding it.
         */
        public static class ForIndexDimensions extends ExtractFromSource {

            ForIndexDimensions(IndexMetadata metadata) {
                super(metadata, metadata.getTimeSeriesDimensions());
                assert metadata.getIndexMode() == IndexMode.TIME_SERIES : "Index mode must be time_series for ForIndexDimensions routing";
                assert metadata.getCreationVersion().onOrAfter(IndexVersions.TSID_CREATED_DURING_ROUTING)
                    : "Index version must be at least "
                        + IndexVersions.TSID_CREATED_DURING_ROUTING
                        + " for ForIndexDimensions routing but was "
                        + metadata.getCreationVersion();
            }

            @Override
            protected int hashSource(IndexRequest indexRequest) {
                BytesRef tsid = indexRequest.tsid();
                if (tsid == null) {
                    tsid = buildTsid(indexRequest.getContentType(), indexRequest.indexSource().bytes());
                    indexRequest.tsid(tsid);
                }
                return hash(tsid);
            }

            public BytesRef buildTsid(XContentType sourceType, BytesReference source) {
                TsidBuilder b = new TsidBuilder();
                try (XContentParser parser = XContentHelper.createParserNotCompressed(parserConfig, source, sourceType)) {
                    b.add(parser, XContentParserTsidFunnel.get());
                } catch (IOException | ParsingException e) {
                    throw new IllegalArgumentException("Error extracting tsid: " + e.getMessage(), e);
                }
                return b.buildTsid();
            }
        }
    }
}<|MERGE_RESOLUTION|>--- conflicted
+++ resolved
@@ -22,31 +22,23 @@
 import org.elasticsearch.common.bytes.BytesReference;
 import org.elasticsearch.common.regex.Regex;
 import org.elasticsearch.common.util.ByteUtils;
-import org.elasticsearch.common.xcontent.LoggingDeprecationHandler;
 import org.elasticsearch.common.xcontent.XContentHelper;
-import org.elasticsearch.common.xcontent.support.XContentParserFilter;
 import org.elasticsearch.core.Nullable;
 import org.elasticsearch.features.NodeFeature;
 import org.elasticsearch.index.IndexMode;
 import org.elasticsearch.index.IndexVersion;
 import org.elasticsearch.index.IndexVersions;
 import org.elasticsearch.index.mapper.TimeSeriesRoutingHashFieldMapper;
-import org.elasticsearch.ingest.ESONIndexed;
-import org.elasticsearch.ingest.ESONXContentParser;
 import org.elasticsearch.transport.Transports;
-import org.elasticsearch.xcontent.DeprecationHandler;
-import org.elasticsearch.xcontent.NamedXContentRegistry;
 import org.elasticsearch.xcontent.XContentParser;
 import org.elasticsearch.xcontent.XContentParserConfiguration;
 import org.elasticsearch.xcontent.XContentType;
-import org.elasticsearch.xcontent.support.MapXContentParser;
 
 import java.io.IOException;
 import java.util.Base64;
 import java.util.List;
 import java.util.OptionalInt;
 import java.util.Set;
-import java.util.function.Function;
 import java.util.function.IntConsumer;
 import java.util.function.Predicate;
 
@@ -105,8 +97,6 @@
      * a document with the provided parameters.
      */
     public abstract int indexShard(IndexRequest indexRequest);
-
-    public abstract int indexShard(String id, @Nullable String routing, XContentType sourceType, ESONIndexed.ESONObject structuredSource);
 
     /**
      * Called when updating a document to generate the shard id that should contain
@@ -238,11 +228,6 @@
         }
 
         @Override
-        public int indexShard(String id, String routing, XContentType sourceType, ESONIndexed.ESONObject structuredSource) {
-            return indexShard(id, routing, sourceType, (BytesReference) null);
-        }
-
-        @Override
         public int updateShard(String id, @Nullable String routing) {
             checkRoutingRequired(id, routing);
             int shardId = shardId(id, routing);
@@ -325,7 +310,6 @@
         private final IndexMode indexMode;
         private final boolean trackTimeSeriesRoutingHash;
         private final boolean addIdWithRoutingHash;
-        private final Function<XContentParser, Map<String, Object>> parserFilter;
         private int hash = Integer.MAX_VALUE;
 
         ExtractFromSource(IndexMetadata metadata, List<String> includePaths) {
@@ -338,18 +322,7 @@
             this.trackTimeSeriesRoutingHash = indexMode == IndexMode.TIME_SERIES
                 && metadata.getCreationVersion().onOrAfter(IndexVersions.TIME_SERIES_ROUTING_HASH_IN_ID);
             addIdWithRoutingHash = indexMode == IndexMode.LOGSDB;
-<<<<<<< HEAD
-            List<String> routingPaths = metadata.getRoutingPaths();
-            isRoutingPath = Regex.simpleMatcher(routingPaths.toArray(String[]::new));
-            this.parserConfig = XContentParserConfiguration.EMPTY.withFiltering(null, Set.copyOf(routingPaths), null, true);
-            parserFilter = XContentParserFilter.filter(routingPaths.toArray(new String[0]));
-        }
-
-        public boolean matchesField(String fieldName) {
-            return isRoutingPath.test(fieldName);
-=======
             this.parserConfig = XContentParserConfiguration.EMPTY.withFiltering(null, Set.copyOf(includePaths), null, true);
->>>>>>> 771aaffb
         }
 
         @Override
@@ -371,166 +344,13 @@
             return (rerouteWritesIfResharding(shardId));
         }
 
-<<<<<<< HEAD
-        @Override
-        public int indexShard(String id, @Nullable String routing, XContentType sourceType, ESONIndexed.ESONObject structuredSource) {
-            assert Transports.assertNotTransportThread("parsing the _source can get slow");
-            checkNoRouting(routing);
-            try (
-                ESONXContentParser esonxContentParser = structuredSource.esonFlat()
-                    .parser(NamedXContentRegistry.EMPTY, LoggingDeprecationHandler.IGNORE_DEPRECATIONS, sourceType);
-                XContentParser parser = new MapXContentParser(
-                    NamedXContentRegistry.EMPTY,
-                    DeprecationHandler.IGNORE_DEPRECATIONS,
-                    parserFilter.apply(esonxContentParser),
-                    sourceType
-                )
-            ) {
-                hash = hashSource(parser).buildHash(IndexRouting.ExtractFromSource::defaultOnEmpty);
-                int shardId = hashToShardId(hash);
-                return (rerouteWritesIfResharding(shardId));
-            } catch (IOException | ParsingException e) {
-                throw new IllegalArgumentException("Error extracting routing: " + e.getMessage(), e);
-            }
-        }
-
-        public String createId(XContentType sourceType, BytesReference source, byte[] suffix) {
-            return hashSource(sourceType, source).createId(suffix, IndexRouting.ExtractFromSource::defaultOnEmpty);
-        }
-
-        public String createId(Map<String, Object> flat, byte[] suffix) {
-            Builder b = builder();
-            for (Map.Entry<String, Object> e : flat.entrySet()) {
-                if (isRoutingPath.test(e.getKey())) {
-                    if (e.getValue() instanceof List<?> listValue) {
-                        for (Object v : listValue) {
-                            b.addHash(e.getKey(), new BytesRef(v.toString()));
-                        }
-                    } else {
-                        b.addHash(e.getKey(), new BytesRef(e.getValue().toString()));
-                    }
-                }
-            }
-            return b.createId(suffix, IndexRouting.ExtractFromSource::defaultOnEmpty);
-        }
-=======
         protected abstract int hashSource(IndexRequest indexRequest);
->>>>>>> 771aaffb
 
         private static int defaultOnEmpty() {
             throw new IllegalArgumentException("Error extracting routing: source didn't contain any routing fields");
         }
 
-<<<<<<< HEAD
-        public Builder builder() {
-            return new Builder();
-        }
-
-        private Builder hashSource(XContentType sourceType, BytesReference source) {
-            try (XContentParser parser = XContentHelper.createParserNotCompressed(parserConfig, source, sourceType)) {
-                return hashSource(parser);
-            } catch (IOException | ParsingException e) {
-                throw new IllegalArgumentException("Error extracting routing: " + e.getMessage(), e);
-            }
-        }
-
-        private Builder hashSource(XContentParser parser) throws IOException {
-            Builder b = builder();
-            parser.nextToken(); // Move to first token
-            if (parser.currentToken() == null) {
-                throw new IllegalArgumentException("Error extracting routing: source didn't contain any routing fields");
-            }
-            parser.nextToken();
-            b.extractObject(null, parser);
-            ensureExpectedToken(null, parser.nextToken(), parser);
-            return b;
-        }
-
-        public class Builder {
-            private final List<NameAndHash> hashes = new ArrayList<>();
-
-            public void addMatching(String fieldName, BytesRef string) {
-                if (isRoutingPath.test(fieldName)) {
-                    addHash(fieldName, string);
-                }
-            }
-
-            public String createId(byte[] suffix, IntSupplier onEmpty) {
-                byte[] idBytes = new byte[4 + suffix.length];
-                ByteUtils.writeIntLE(buildHash(onEmpty), idBytes, 0);
-                System.arraycopy(suffix, 0, idBytes, 4, suffix.length);
-                return Strings.BASE_64_NO_PADDING_URL_ENCODER.encodeToString(idBytes);
-            }
-
-            private void extractObject(@Nullable String path, XContentParser source) throws IOException {
-                while (source.currentToken() != Token.END_OBJECT) {
-                    ensureExpectedToken(Token.FIELD_NAME, source.currentToken(), source);
-                    String fieldName = source.currentName();
-                    String subPath = path == null ? fieldName : path + "." + fieldName;
-                    source.nextToken();
-                    extractItem(subPath, source);
-                }
-            }
-
-            private void extractArray(@Nullable String path, XContentParser source) throws IOException {
-                while (source.currentToken() != Token.END_ARRAY) {
-                    expectValueToken(source.currentToken(), source);
-                    extractItem(path, source);
-                }
-            }
-
-            private void extractItem(String path, XContentParser source) throws IOException {
-                switch (source.currentToken()) {
-                    case START_OBJECT:
-                        source.nextToken();
-                        extractObject(path, source);
-                        source.nextToken();
-                        break;
-                    case VALUE_STRING:
-                    case VALUE_NUMBER:
-                    case VALUE_BOOLEAN:
-                        XContentString.UTF8Bytes utf8Bytes = source.optimizedText().bytes();
-                        addHash(path, new BytesRef(utf8Bytes.bytes(), utf8Bytes.offset(), utf8Bytes.length()));
-                        source.nextToken();
-                        break;
-                    case START_ARRAY:
-                        source.nextToken();
-                        extractArray(path, source);
-                        source.nextToken();
-                        break;
-                    case VALUE_NULL:
-                        source.nextToken();
-                        break;
-                    default:
-                        throw new ParsingException(
-                            source.getTokenLocation(),
-                            "Cannot extract routing path due to unexpected token [{}]",
-                            source.currentToken()
-                        );
-                }
-            }
-
-            private void addHash(String path, BytesRef value) {
-                hashes.add(new NameAndHash(new BytesRef(path), hash(value), hashes.size()));
-            }
-
-            private int buildHash(IntSupplier onEmpty) {
-                if (hashes.isEmpty()) {
-                    return onEmpty.getAsInt();
-                }
-                Collections.sort(hashes);
-                int hash = 0;
-                for (NameAndHash nah : hashes) {
-                    hash = 31 * hash + (hash(nah.name) ^ nah.hash);
-                }
-                return hash;
-            }
-        }
-
-        private static int hash(BytesRef ref) {
-=======
         protected static int hash(BytesRef ref) {
->>>>>>> 771aaffb
             return StringHelper.murmurhash3_x86_32(ref, 0);
         }
 
