--- conflicted
+++ resolved
@@ -250,11 +250,7 @@
             boolean found = false;
             for (int idx = 0; idx < shardRoutingTable.size(); idx++) {
                 ShardRouting shardRouting = shardRoutingTable.shard(idx);
-<<<<<<< HEAD
-                if (shardRouting.active() && OperationRouting.canSearchShard(shardRouting, project)) {
-=======
                 if (shardRouting.active() && shardRouting.isSearchable()) {
->>>>>>> 2ed318f2
                     found = true;
                     break;
                 }
