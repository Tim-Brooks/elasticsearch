--- conflicted
+++ resolved
@@ -216,18 +216,11 @@
     }
 
     public void createSharedKeyBytes() {
-<<<<<<< HEAD
-        HashMap<String, byte[]> sharedKeyBytes = new HashMap<>();
-        for (BulkItemRequest bulkItemRequest : items) {
-            if (bulkItemRequest.request() instanceof IndexRequest indexRequest) {
-                indexRequest.modernSource().setSharedKeyBytes(sharedKeyBytes);
-=======
         HashMap<String, BytesRef> sharedKeyString = new HashMap<>();
         HashMap<BytesRef, String> sharedKeyBytes = new HashMap<>();
         for (BulkItemRequest bulkItemRequest : items) {
             if (bulkItemRequest.request() instanceof IndexRequest indexRequest) {
                 indexRequest.modernSource().setSharedKeys(sharedKeyString, sharedKeyBytes);
->>>>>>> 602c99b3
             }
         }
     }
