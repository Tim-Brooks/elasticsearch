--- conflicted
+++ resolved
@@ -177,12 +177,8 @@
         long startNanos = System.nanoTime();
         try {
             ShardOp shardOp;
-<<<<<<< HEAD
-=======
             int opsExecuted = 0;
-            long startNanos = System.nanoTime();
             long lastSyncCheckNanos = 0;
->>>>>>> 660c68f2
             long nanosSpentExecuting = 0;
             boolean continueExecuting = true;
             while (continueExecuting && (shardOp = shardState.pollPreIndexed()) != null) {
@@ -226,17 +222,12 @@
             }
         } finally {
             if (completedOps.isEmpty() == false) {
-<<<<<<< HEAD
+                performRefreshes(indexShard, completedOps);
                 long oneMinute = TimeUnit.SECONDS.toMicros(1);
                 timeSliceRecorder.recordValue(Math.min(TimeUnit.NANOSECONDS.toMicros(System.nanoTime() - startNanos), oneMinute));
                 meanMetric.get().inc(completedOps.size());
             }
-            finishOperations(indexShard, completedOps);
-=======
-                performRefreshes(indexShard, completedOps);
-            }
             maybeExecuteSync(indexShard, shardState);
->>>>>>> 660c68f2
             cleanupIfShardClosed(indexShard);
         }
     }
