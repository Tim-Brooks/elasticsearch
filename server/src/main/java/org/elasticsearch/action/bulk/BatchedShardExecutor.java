--- conflicted
+++ resolved
@@ -33,12 +33,9 @@
 import org.elasticsearch.common.CheckedBiFunction;
 import org.elasticsearch.common.CheckedFunction;
 import org.elasticsearch.common.Nullable;
-<<<<<<< HEAD
+import org.elasticsearch.common.inject.Inject;
 import org.elasticsearch.common.metrics.MeanMetric;
-=======
-import org.elasticsearch.common.inject.Inject;
 import org.elasticsearch.common.settings.Settings;
->>>>>>> e2d0c831
 import org.elasticsearch.common.unit.TimeValue;
 import org.elasticsearch.common.util.concurrent.AbstractRunnable;
 import org.elasticsearch.common.util.concurrent.CountDown;
@@ -202,21 +199,13 @@
     private void performShardOperations(ShardState shardState) {
         IndexShard indexShard = shardState.indexShard;
 
-<<<<<<< HEAD
-        ArrayList<ShardOp> completedOps = new ArrayList<>();
-        long startNanos = System.nanoTime();
-=======
         ArrayList<ShardOp> needRefresh = new ArrayList<>(0);
         boolean immediateRefresh = false;
->>>>>>> e2d0c831
+        int opsExecuted = 0;
+        long startNanos = System.nanoTime();
         try {
             ShardOp shardOp;
-<<<<<<< HEAD
-=======
-            int opsExecuted = 0;
-            long startNanos = System.nanoTime();
             long lastSyncCheckNanos = 0;
->>>>>>> e2d0c831
             long nanosSpentExecuting = 0;
             boolean continueExecuting = true;
             while (continueExecuting && (shardOp = shardState.pollPreIndexed()) != null) {
@@ -267,20 +256,15 @@
                 }
             }
         } finally {
-<<<<<<< HEAD
-            if (completedOps.isEmpty() == false) {
-                long oneMinute = TimeUnit.SECONDS.toMicros(1);
-                timeSliceRecorder.recordValue(Math.min(TimeUnit.NANOSECONDS.toMicros(System.nanoTime() - startNanos), oneMinute));
-                meanMetric.get().inc(completedOps.size());
-            }
-            finishOperations(indexShard, completedOps);
-            cleanupIfShardClosed(indexShard);
-=======
+            if (opsExecuted > 0) {
+                long tenSeconds = TimeUnit.SECONDS.toMicros(10);
+                timeSliceRecorder.recordValue(Math.min(TimeUnit.NANOSECONDS.toMicros(System.nanoTime() - startNanos), tenSeconds));
+                meanMetric.get().inc(opsExecuted);
+            }
             if (needRefresh.isEmpty() == false) {
                 performRefreshes(indexShard, needRefresh, immediateRefresh);
             }
             maybeExecuteSync(shardState);
->>>>>>> e2d0c831
         }
     }
 
