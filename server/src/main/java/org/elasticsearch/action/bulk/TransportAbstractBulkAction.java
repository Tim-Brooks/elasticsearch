/*
 * Copyright Elasticsearch B.V. and/or licensed to Elasticsearch B.V. under one
 * or more contributor license agreements. Licensed under the "Elastic License
 * 2.0", the "GNU Affero General Public License v3.0 only", and the "Server Side
 * Public License v 1"; you may not use this file except in compliance with, at
 * your election, the "Elastic License 2.0", the "GNU Affero General Public
 * License v3.0 only", or the "Server Side Public License, v 1".
 */

package org.elasticsearch.action.bulk;

import org.apache.logging.log4j.LogManager;
import org.apache.logging.log4j.Logger;
import org.elasticsearch.action.ActionListener;
import org.elasticsearch.action.ActionRunnable;
import org.elasticsearch.action.ActionType;
import org.elasticsearch.action.DocWriteRequest;
import org.elasticsearch.action.index.IndexRequest;
import org.elasticsearch.action.ingest.IngestActionForwarder;
import org.elasticsearch.action.support.ActionFilters;
import org.elasticsearch.action.support.HandledTransportAction;
import org.elasticsearch.action.update.UpdateRequest;
import org.elasticsearch.cluster.ClusterState;
import org.elasticsearch.cluster.ClusterStateObserver;
import org.elasticsearch.cluster.block.ClusterBlockException;
import org.elasticsearch.cluster.block.ClusterBlockLevel;
import org.elasticsearch.cluster.metadata.ComponentTemplate;
import org.elasticsearch.cluster.metadata.ComposableIndexTemplate;
import org.elasticsearch.cluster.metadata.DataStream;
import org.elasticsearch.cluster.metadata.ProjectId;
import org.elasticsearch.cluster.metadata.ProjectMetadata;
import org.elasticsearch.cluster.project.ProjectResolver;
import org.elasticsearch.cluster.service.ClusterService;
import org.elasticsearch.common.io.stream.Writeable;
import org.elasticsearch.common.streams.StreamType;
import org.elasticsearch.common.util.concurrent.EsExecutors;
import org.elasticsearch.common.util.set.Sets;
import org.elasticsearch.core.Assertions;
import org.elasticsearch.core.Releasable;
import org.elasticsearch.core.TimeValue;
import org.elasticsearch.features.FeatureService;
import org.elasticsearch.index.IndexingPressure;
import org.elasticsearch.indices.SystemIndices;
import org.elasticsearch.ingest.IngestService;
import org.elasticsearch.ingest.SamplingService;
import org.elasticsearch.node.NodeClosedException;
import org.elasticsearch.tasks.Task;
import org.elasticsearch.threadpool.ThreadPool;
import org.elasticsearch.transport.TransportService;

import java.io.IOException;
import java.util.HashMap;
import java.util.HashSet;
import java.util.Map;
import java.util.Objects;
import java.util.Set;
import java.util.concurrent.Executor;
import java.util.concurrent.TimeUnit;
import java.util.function.LongSupplier;

/**
 * This is an abstract base class for bulk actions. It traverses all indices that the request gets routed to, executes all applicable
 * pipelines, and then delegates to the concrete implementation of #doInternalExecute to actually index the data.
 */
public abstract class TransportAbstractBulkAction extends HandledTransportAction<BulkRequest, BulkResponse> {
    private static final Logger logger = LogManager.getLogger(TransportAbstractBulkAction.class);

    public static final Set<String> STREAMS_ALLOWED_PARAMS = new HashSet<>(9) {
        {
            add("error_trace");
            add("filter_path");
            add("id");
            add("index");
            add("op_type");
            add("pretty");
            add("refresh");
            add("require_data_stream");
            add("timeout");
        }
    };

    protected final ThreadPool threadPool;
    protected final ClusterService clusterService;
    protected final IndexingPressure indexingPressure;
    protected final SystemIndices systemIndices;
    protected final ProjectResolver projectResolver;
    private final IngestService ingestService;
    private final IngestActionForwarder ingestForwarder;
    protected final LongSupplier relativeTimeNanosProvider;
    protected final Executor coordinationExecutor;
    protected final Executor systemCoordinationExecutor;
    private final ActionType<BulkResponse> bulkAction;
    protected final FeatureService featureService;
    protected final SamplingService samplingService;

    public TransportAbstractBulkAction(
        ActionType<BulkResponse> action,
        TransportService transportService,
        ActionFilters actionFilters,
        Writeable.Reader<BulkRequest> requestReader,
        ThreadPool threadPool,
        ClusterService clusterService,
        IngestService ingestService,
        IndexingPressure indexingPressure,
        SystemIndices systemIndices,
        ProjectResolver projectResolver,
        LongSupplier relativeTimeNanosProvider,
        FeatureService featureService,
        SamplingService samplingService
    ) {
        super(action.name(), transportService, actionFilters, requestReader, EsExecutors.DIRECT_EXECUTOR_SERVICE);
        this.threadPool = threadPool;
        this.clusterService = clusterService;
        this.ingestService = ingestService;
        this.indexingPressure = indexingPressure;
        this.systemIndices = systemIndices;
        this.projectResolver = projectResolver;
        this.coordinationExecutor = threadPool.executor(ThreadPool.Names.WRITE_COORDINATION);
        this.systemCoordinationExecutor = threadPool.executor(ThreadPool.Names.SYSTEM_WRITE_COORDINATION);
        this.ingestForwarder = new IngestActionForwarder(transportService);
        this.featureService = featureService;
        clusterService.addStateApplier(this.ingestForwarder);
        this.relativeTimeNanosProvider = relativeTimeNanosProvider;
        this.bulkAction = action;
        this.samplingService = samplingService;
    }

    @Override
    protected void doExecute(Task task, BulkRequest bulkRequest, ActionListener<BulkResponse> listener) {
        /*
         * This is called on the Transport thread so we can check the indexing
         * memory pressure *quickly* but we don't want to keep the transport
         * thread busy. Then, as soon as we have the indexing pressure in we fork
         * to the coordinator thread pool for coordination tasks. We do this because
         * juggling the bulk request can get expensive for a few reasons:
         * 1. Figuring out which shard should receive a bulk request might require
         *    parsing the _source.
         * 2. When dispatching the sub-requests to shards we may have to compress
         *    them. LZ4 is super fast, but slow enough that it's best not to do it
         *    on the transport thread, especially for large sub-requests.
         *
         * We *could* detect these cases and only fork in then, but that is complex
         * to get right and the fork is fairly low overhead.
         */
        final int indexingOps = bulkRequest.numberOfActions();
        final long indexingBytes = bulkRequest.ramBytesUsed();
        final boolean isOnlySystem = TransportBulkAction.isOnlySystem(
            bulkRequest,
            projectResolver.getProjectMetadata(clusterService.state()).getIndicesLookup(),
            systemIndices
        );
        final Releasable releasable;
        if (bulkRequest.incrementalState().indexingPressureAccounted()) {
            releasable = () -> {};
        } else {
            releasable = indexingPressure.markCoordinatingOperationStarted(indexingOps, indexingBytes, isOnlySystem);
        }
        final ActionListener<BulkResponse> releasingListener = ActionListener.runBefore(listener, releasable::close);
        // Use coordinationExecutor for dispatching coordination tasks
        final Executor executor = isOnlySystem ? systemCoordinationExecutor : coordinationExecutor;
        ensureClusterStateThenForkAndExecute(task, bulkRequest, executor, releasingListener);
    }

    private void ensureClusterStateThenForkAndExecute(
        Task task,
        BulkRequest bulkRequest,
        Executor executor,
        ActionListener<BulkResponse> releasingListener
    ) {
        final ClusterState initialState = clusterService.state();
        ProjectId projectId = projectResolver.getProjectId();
        final ClusterBlockException blockException = initialState.blocks().globalBlockedException(projectId, ClusterBlockLevel.WRITE);
        if (blockException != null) {
            if (false == blockException.retryable()) {
                releasingListener.onFailure(blockException);
                return;
            }
            logger.trace("cluster is blocked, waiting for it to recover", blockException);
            final ClusterStateObserver clusterStateObserver = new ClusterStateObserver(
                initialState,
                clusterService,
                bulkRequest.timeout(),
                logger,
                threadPool.getThreadContext()
            );
            clusterStateObserver.waitForNextChange(new ClusterStateObserver.Listener() {
                @Override
                public void onNewClusterState(ClusterState state) {
                    forkAndExecute(task, bulkRequest, executor, releasingListener);
                }

                @Override
                public void onClusterServiceClose() {
                    releasingListener.onFailure(new NodeClosedException(clusterService.localNode()));
                }

                @Override
                public void onTimeout(TimeValue timeout) {
                    releasingListener.onFailure(blockException);
                }
            }, newState -> false == newState.blocks().hasGlobalBlockWithLevel(projectId, ClusterBlockLevel.WRITE));
        } else {
            forkAndExecute(task, bulkRequest, executor, releasingListener);
        }
    }

    private void forkAndExecute(Task task, BulkRequest bulkRequest, Executor executor, ActionListener<BulkResponse> releasingListener) {
        executor.execute(new ActionRunnable<>(releasingListener) {
            @Override
            protected void doRun() throws IOException {
<<<<<<< HEAD
                for (DocWriteRequest<?> actionRequest : bulkRequest.requests) {
                    if (actionRequest instanceof IndexRequest ir) {
                        ir.ensureStructureSource();
                    }
                }
                applyPipelinesAndDoInternalExecute(task, bulkRequest, executor, releasingListener);
=======
                applyPipelinesAndDoInternalExecute(task, bulkRequest, executor, releasingListener, false);
>>>>>>> 771aaffb
            }
        });
    }

    private boolean applyPipelines(
        Task task,
        BulkRequest bulkRequest,
        Executor executor,
        ActionListener<BulkResponse> listener,
        boolean haveRunIngestService
    ) throws IOException {
        boolean hasIndexRequestsWithPipelines = false;
        ClusterState state = clusterService.state();
        ProjectId projectId = projectResolver.getProjectId();
        final ProjectMetadata project;
        Map<String, ComponentTemplate> componentTemplateSubstitutions = bulkRequest.getComponentTemplateSubstitutions();
        Map<String, ComposableIndexTemplate> indexTemplateSubstitutions = bulkRequest.getIndexTemplateSubstitutions();
        if (bulkRequest.isSimulated()
            && (componentTemplateSubstitutions.isEmpty() == false || indexTemplateSubstitutions.isEmpty() == false)) {
            /*
             * If this is a simulated request, and there are template substitutions, then we want to create and use a new project that has
             * those templates. That is, we want to add the new templates (which will replace any that already existed with the same name),
             * and remove the indices and data streams that are referred to from the bulkRequest so that we get settings from the templates
             * rather than from the indices/data streams.
             */
            ProjectMetadata originalProject = state.metadata().getProject(projectId);
            ProjectMetadata.Builder simulatedMetadataBuilder = ProjectMetadata.builder(originalProject);
            if (componentTemplateSubstitutions.isEmpty() == false) {
                Map<String, ComponentTemplate> updatedComponentTemplates = new HashMap<>();
                updatedComponentTemplates.putAll(originalProject.componentTemplates());
                updatedComponentTemplates.putAll(componentTemplateSubstitutions);
                simulatedMetadataBuilder.componentTemplates(updatedComponentTemplates);
            }
            if (indexTemplateSubstitutions.isEmpty() == false) {
                Map<String, ComposableIndexTemplate> updatedIndexTemplates = new HashMap<>();
                updatedIndexTemplates.putAll(originalProject.templatesV2());
                updatedIndexTemplates.putAll(indexTemplateSubstitutions);
                simulatedMetadataBuilder.indexTemplates(updatedIndexTemplates);
            }
            /*
             * We now remove the index from the simulated project to force the templates to be used. Note that simulated requests are
             * always index requests -- no other type of request is supported.
             */
            for (DocWriteRequest<?> actionRequest : bulkRequest.requests) {
                assert actionRequest != null : "Requests cannot be null in simulate mode";
                assert actionRequest instanceof IndexRequest
                    : "Only IndexRequests are supported in simulate mode, but got " + actionRequest.getClass();
                if (actionRequest != null) {
                    IndexRequest indexRequest = (IndexRequest) actionRequest;
                    String indexName = indexRequest.index();
                    if (indexName != null) {
                        simulatedMetadataBuilder.remove(indexName);
                        simulatedMetadataBuilder.removeDataStream(indexName);
                    }
                }
            }
            project = simulatedMetadataBuilder.build();
        } else {
            project = state.metadata().getProject(projectId);
        }

        Map<String, IngestService.Pipelines> resolvedPipelineCache = new HashMap<>();
        for (DocWriteRequest<?> actionRequest : bulkRequest.requests) {
            IndexRequest indexRequest = getIndexWriteRequest(actionRequest);
            if (indexRequest != null) {
                if (indexRequest.isPipelineResolved() == false) {
                    var pipeline = resolvedPipelineCache.computeIfAbsent(
                        indexRequest.index(),
                        // TODO perhaps this should use `threadPool.absoluteTimeInMillis()`, but leaving as is for now.
                        (index) -> IngestService.resolvePipelines(actionRequest, indexRequest, project, System.currentTimeMillis())
                    );
                    IngestService.setPipelineOnRequest(indexRequest, pipeline);
                }
                hasIndexRequestsWithPipelines |= IngestService.hasPipeline(indexRequest);
            }

            if (actionRequest instanceof IndexRequest ir) {
                if (ir.getAutoGeneratedTimestamp() != IndexRequest.UNSET_AUTO_GENERATED_TIMESTAMP) {
                    throw new IllegalArgumentException("autoGeneratedTimestamp should not be set externally");
                }
            }
        }

        if (hasIndexRequestsWithPipelines) {
            // this method (doExecute) will be called again, but with the bulk requests updated from the ingest node processing but
            // also with IngestService.NOOP_PIPELINE_NAME on each request. This ensures that this on the second time through this method,
            // this path is never taken.
            ActionListener.run(listener, l -> {
                if (Assertions.ENABLED) {
                    final boolean arePipelinesResolved = bulkRequest.requests()
                        .stream()
                        .map(TransportBulkAction::getIndexWriteRequest)
                        .filter(Objects::nonNull)
                        .allMatch(IndexRequest::isPipelineResolved);
                    assert arePipelinesResolved : bulkRequest;
                }
                if (clusterService.localNode().isIngestNode()) {
                    processBulkIndexIngestRequest(task, bulkRequest, executor, project, l);
                } else {
                    ingestForwarder.forwardIngestRequest(bulkAction, bulkRequest, l);
                }
            });
            return true;
        } else if (haveRunIngestService == false && samplingService != null && samplingService.atLeastOneSampleConfigured()) {
            /*
             * Else ample only if this request has not passed through IngestService::executeBulkRequest. Otherwise, some request within the
             * bulk had pipelines and we sampled in IngestService already.
             */
            for (DocWriteRequest<?> actionRequest : bulkRequest.requests) {
                if (actionRequest instanceof IndexRequest ir) {
                    samplingService.maybeSample(project, ir);
                }
            }
        }
        return false;
    }

    private void processBulkIndexIngestRequest(
        Task task,
        BulkRequest original,
        Executor executor,
        ProjectMetadata metadata,
        ActionListener<BulkResponse> listener
    ) {
        final long ingestStartTimeInNanos = relativeTimeNanos();
        final BulkRequestModifier bulkRequestModifier = new BulkRequestModifier(original);
        final Thread originalThread = Thread.currentThread();
        getIngestService(original).executeBulkRequest(
            metadata.id(),
            original.numberOfActions(),
            () -> bulkRequestModifier,
            bulkRequestModifier::markItemAsDropped,
            (indexName) -> resolveFailureStore(indexName, metadata, threadPool.absoluteTimeInMillis()),
            bulkRequestModifier::markItemForFailureStore,
            bulkRequestModifier::markItemAsFailed,
            listener.delegateFailureAndWrap((l, unused) -> {
                long ingestTookInMillis = TimeUnit.NANOSECONDS.toMillis(relativeTimeNanos() - ingestStartTimeInNanos);
                BulkRequest bulkRequest = bulkRequestModifier.getBulkRequest();
                ActionListener<BulkResponse> actionListener = bulkRequestModifier.wrapActionListenerIfNeeded(ingestTookInMillis, l);
                if (bulkRequest.requests().isEmpty()) {
                    // at this stage, the transport bulk action can't deal with a bulk request with no requests,
                    // so we stop and send an empty response back to the client.
                    // (this will happen if pre-processing all items in the bulk failed)
                    actionListener.onResponse(new BulkResponse(new BulkItemResponse[0], 0));
                } else {
                    ActionRunnable<BulkResponse> runnable = new ActionRunnable<>(actionListener) {
                        @Override
                        protected void doRun() throws IOException {
                            applyPipelinesAndDoInternalExecute(task, bulkRequest, executor, actionListener, true);
                        }

                        @Override
                        public boolean isForceExecution() {
                            // If we fork back to a coordination thread we **not** should fail, because tp queue is full.
                            // (Otherwise the work done during ingest will be lost)
                            // It is okay to force execution here. Throttling of write requests happens prior to
                            // ingest when a node receives a bulk request.
                            return true;
                        }
                    };
                    // If a processor went async and returned a response on a different thread then
                    // before we continue the bulk request we should fork back on a coordination thread. Otherwise it is fine to perform
                    // coordination steps on the write thread
                    if (originalThread == Thread.currentThread()) {
                        runnable.run();
                    } else {
                        executor.execute(runnable);
                    }
                }

            })
        );
    }

    /**
     * Determines if an index name is associated with either an existing data stream or a template
     * for one that has the failure store enabled.
     *
     * @param indexName The index name to check.
     * @param metadata Cluster state metadata.
     * @param epochMillis A timestamp to use when resolving date math in the index name.
     * @return true if this is not a simulation, and the given index name corresponds to a data stream with a failure store, or if it
     *     matches a template that has a data stream failure store enabled, or if it matches a data stream template with no failure store
     *     option specified and the name matches the cluster setting to enable the failure store. Returns false if the index name
     *     corresponds to a data stream, but it doesn't have the failure store enabled by one of those conditions. Returns null when it
     *     doesn't correspond to a data stream.
     */
    protected abstract Boolean resolveFailureStore(String indexName, ProjectMetadata metadata, long epochMillis);

    /**
     * Retrieves the {@link IndexRequest} from the provided {@link DocWriteRequest} for index or upsert actions.  Upserts are
     * modeled as {@link IndexRequest} inside the {@link UpdateRequest}. Ignores {@link org.elasticsearch.action.delete.DeleteRequest}'s
     *
     * @param docWriteRequest The request to find the {@link IndexRequest}
     * @return the found {@link IndexRequest} or {@code null} if one can not be found.
     */
    public static IndexRequest getIndexWriteRequest(DocWriteRequest<?> docWriteRequest) {
        IndexRequest indexRequest = null;
        if (docWriteRequest instanceof IndexRequest) {
            indexRequest = (IndexRequest) docWriteRequest;
        } else if (docWriteRequest instanceof UpdateRequest updateRequest) {
            indexRequest = updateRequest.docAsUpsert() ? updateRequest.doc() : updateRequest.upsertRequest();
        }
        return indexRequest;
    }

    /*
     * This returns the IngestService to be used for the given request. The default implementation ignores the request and always returns
     * the same ingestService, but child classes might use information in the request in creating an IngestService specific to that request.
     */
    protected IngestService getIngestService(BulkRequest request) {
        return ingestService;
    }

    protected long relativeTimeNanos() {
        return relativeTimeNanosProvider.getAsLong();
    }

    protected long buildTookInMillis(long startTimeNanos) {
        return TimeUnit.NANOSECONDS.toMillis(relativeTimeNanos() - startTimeNanos);
    }

    private void applyPipelinesAndDoInternalExecute(
        Task task,
        BulkRequest bulkRequest,
        Executor executor,
        ActionListener<BulkResponse> listener,
        boolean haveRunIngestService
    ) throws IOException {
        final long relativeStartTimeNanos = relativeTimeNanos();

        // Validate child stream writes before processing pipelines
        ProjectMetadata projectMetadata = projectResolver.getProjectMetadata(clusterService.state());
        BulkRequestModifier bulkRequestModifier = new BulkRequestModifier(bulkRequest);

        DocWriteRequest<?> req;
        int i = -1;
        while (bulkRequestModifier.hasNext()) {
            req = bulkRequestModifier.next();
            i++;
            doStreamsChecks(bulkRequest, projectMetadata, req, bulkRequestModifier, i);
        }

        var wrappedListener = bulkRequestModifier.wrapActionListenerIfNeeded(listener);

        if (applyPipelines(task, bulkRequestModifier.getBulkRequest(), executor, wrappedListener, haveRunIngestService) == false) {
            doInternalExecute(task, bulkRequestModifier.getBulkRequest(), executor, wrappedListener, relativeStartTimeNanos);
        }
    }

    private void doStreamsChecks(
        BulkRequest bulkRequest,
        ProjectMetadata projectMetadata,
        DocWriteRequest<?> req,
        BulkRequestModifier bulkRequestModifier,
        int i
    ) {
        for (StreamType streamType : StreamType.getEnabledStreamTypesForProject(projectMetadata)) {
            if (req instanceof IndexRequest ir && ir.isPipelineResolved() == false) {
                IllegalArgumentException e = null;
                if (streamType.matchesStreamPrefix(req.index())) {
                    e = new IllegalArgumentException(
                        "Direct writes to child streams are prohibited. Index directly into the ["
                            + streamType.getStreamName()
                            + "] stream instead"
                    );
                }

                if (e == null && streamsRestrictedParamsUsed(bulkRequest) && req.index().equals(streamType.getStreamName())) {
                    e = new IllegalArgumentException(
                        "When writing to a stream, only the following parameters are allowed: ["
                            + String.join(", ", STREAMS_ALLOWED_PARAMS)
                            + "] however the following were used: "
                            + bulkRequest.requestParamsUsed()
                    );
                }

                if (e != null) {
                    Boolean failureStoreEnabled = resolveFailureStore(req.index(), projectMetadata, threadPool.absoluteTimeInMillis());

                    if (featureService.clusterHasFeature(clusterService.state(), DataStream.DATA_STREAM_FAILURE_STORE_FEATURE)) {
                        if (Boolean.TRUE.equals(failureStoreEnabled)) {
                            bulkRequestModifier.markItemForFailureStore(i, req.index(), e);
                        } else if (Boolean.FALSE.equals(failureStoreEnabled)) {
                            bulkRequestModifier.markItemAsFailed(i, e, IndexDocFailureStoreStatus.NOT_ENABLED);
                        } else {
                            bulkRequestModifier.markItemAsFailed(i, e, IndexDocFailureStoreStatus.NOT_APPLICABLE_OR_UNKNOWN);
                        }
                    } else {
                        bulkRequestModifier.markItemAsFailed(i, e, IndexDocFailureStoreStatus.NOT_APPLICABLE_OR_UNKNOWN);
                    }

                    break;
                }
            }
        }
    }

    private boolean streamsRestrictedParamsUsed(BulkRequest bulkRequest) {
        return Sets.difference(bulkRequest.requestParamsUsed(), STREAMS_ALLOWED_PARAMS).isEmpty() == false;
    }

    /**
     * This method creates any missing resources and actually applies the BulkRequest to the relevant indices
     * @param task The task in which this work is being done
     * @param bulkRequest The BulkRequest of changes to make to indices
     * @param executor The executor for the thread pool in which the work is to be done
     * @param listener The listener to be notified of results
     * @param relativeStartTimeNanos The relative start time of this bulk load, to be used in computing the time taken for the BulkResponse
     */
    protected abstract void doInternalExecute(
        Task task,
        BulkRequest bulkRequest,
        Executor executor,
        ActionListener<BulkResponse> listener,
        long relativeStartTimeNanos
    ) throws IOException;

}<|MERGE_RESOLUTION|>--- conflicted
+++ resolved
@@ -208,16 +208,12 @@
         executor.execute(new ActionRunnable<>(releasingListener) {
             @Override
             protected void doRun() throws IOException {
-<<<<<<< HEAD
                 for (DocWriteRequest<?> actionRequest : bulkRequest.requests) {
                     if (actionRequest instanceof IndexRequest ir) {
                         ir.ensureStructureSource();
                     }
                 }
-                applyPipelinesAndDoInternalExecute(task, bulkRequest, executor, releasingListener);
-=======
                 applyPipelinesAndDoInternalExecute(task, bulkRequest, executor, releasingListener, false);
->>>>>>> 771aaffb
             }
         });
     }
