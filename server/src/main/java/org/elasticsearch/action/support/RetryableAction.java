--- conflicted
+++ resolved
@@ -144,15 +144,7 @@
                 if (elapsedMillis >= timeoutMillis) {
                     logger.debug(() -> new ParameterizedMessage("retryable action timed out after {}",
                         TimeValue.timeValueMillis(elapsedMillis)), e);
-<<<<<<< HEAD
-                    addException(e);
-                    if (isDone.compareAndSet(false, true)) {
-                        onFinished();
-                        finalListener.onFailure(buildFinalException());
-                    }
-=======
                     onFinalFailure(e);
->>>>>>> a96f526d
                 } else {
                     addException(e);
 
@@ -171,13 +163,6 @@
                     }
                 }
             } else {
-<<<<<<< HEAD
-                addException(e);
-                if (isDone.compareAndSet(false,true)) {
-                    onFinished();
-                    finalListener.onFailure(buildFinalException());
-                }
-=======
                 onFinalFailure(e);
             }
         }
@@ -187,7 +172,6 @@
             if (isDone.compareAndSet(false, true)) {
                 onFinished();
                 finalListener.onFailure(buildFinalException());
->>>>>>> a96f526d
             }
         }
 
