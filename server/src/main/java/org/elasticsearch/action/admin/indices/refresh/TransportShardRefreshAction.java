--- conflicted
+++ resolved
@@ -66,11 +66,8 @@
             ShardRefreshReplicaRequest::new,
             ThreadPool.Names.REFRESH
         );
-<<<<<<< HEAD
-=======
         // registers the unpromotable version of shard refresh action
         new TransportUnpromotableShardRefreshAction(clusterService, transportService, actionFilters, indicesService);
->>>>>>> d270aa87
     }
 
     @Override
