--- conflicted
+++ resolved
@@ -10,13 +10,8 @@
 
 import org.elasticsearch.action.ActionListener;
 import org.elasticsearch.action.support.ActionFilters;
-<<<<<<< HEAD
-import org.elasticsearch.action.support.master.TransportMasterNodeReadProjectAction;
-=======
 import org.elasticsearch.action.support.ChannelActionListener;
-import org.elasticsearch.action.support.local.TransportLocalClusterStateAction;
->>>>>>> 80e8017b
-import org.elasticsearch.cluster.ClusterState;
+import org.elasticsearch.action.support.local.TransportLocalProjectMetadataAction;
 import org.elasticsearch.cluster.ProjectState;
 import org.elasticsearch.cluster.block.ClusterBlockException;
 import org.elasticsearch.cluster.block.ClusterBlockLevel;
@@ -35,11 +30,7 @@
 import java.util.List;
 import java.util.Map;
 
-<<<<<<< HEAD
-public class TransportGetIndexTemplatesAction extends TransportMasterNodeReadProjectAction<
-=======
-public class TransportGetIndexTemplatesAction extends TransportLocalClusterStateAction<
->>>>>>> 80e8017b
+public class TransportGetIndexTemplatesAction extends TransportLocalProjectMetadataAction<
     GetIndexTemplatesRequest,
     GetIndexTemplatesResponse> {
 
@@ -50,31 +41,19 @@
     @UpdateForV10(owner = UpdateForV10.Owner.DATA_MANAGEMENT)
     @SuppressWarnings("this-escape")
     @Inject
-<<<<<<< HEAD
     public TransportGetIndexTemplatesAction(
         TransportService transportService,
         ClusterService clusterService,
-        ThreadPool threadPool,
         ActionFilters actionFilters,
-        ProjectResolver projectResolver,
-        IndexNameExpressionResolver indexNameExpressionResolver
+        ProjectResolver projectResolver
     ) {
-=======
-    public TransportGetIndexTemplatesAction(TransportService transportService, ClusterService clusterService, ActionFilters actionFilters) {
->>>>>>> 80e8017b
         super(
             GetIndexTemplatesAction.NAME,
             actionFilters,
-<<<<<<< HEAD
-            GetIndexTemplatesRequest::new,
-            projectResolver,
-            indexNameExpressionResolver,
-            GetIndexTemplatesResponse::new,
-=======
             transportService.getTaskManager(),
             clusterService,
->>>>>>> 80e8017b
-            EsExecutors.DIRECT_EXECUTOR_SERVICE
+            EsExecutors.DIRECT_EXECUTOR_SERVICE,
+            projectResolver
         );
 
         transportService.registerRequestHandler(
@@ -88,7 +67,7 @@
     }
 
     @Override
-    protected ClusterBlockException checkBlock(GetIndexTemplatesRequest request, ClusterState state) {
+    protected ClusterBlockException checkBlock(GetIndexTemplatesRequest request, ProjectState state) {
         return state.blocks().globalBlockedException(ClusterBlockLevel.METADATA_READ);
     }
 
