--- conflicted
+++ resolved
@@ -168,12 +168,9 @@
     public static final IndexVersion DEFAULT_OVERSAMPLE_VALUE_FOR_BBQ = def(9_024_0_00, Version.LUCENE_10_2_1);
     public static final IndexVersion SEMANTIC_TEXT_DEFAULTS_TO_BBQ = def(9_025_0_00, Version.LUCENE_10_2_1);
     public static final IndexVersion DEFAULT_TO_ACORN_HNSW_FILTER_HEURISTIC = def(9_026_0_00, Version.LUCENE_10_2_1);
-<<<<<<< HEAD
+    public static final IndexVersion SEQ_NO_WITHOUT_POINTS = def(9_027_0_00, Version.LUCENE_10_2_1);
 
     public static final IndexVersion UPGRADE_TO_LUCENE_10_3_0 = def(9_050_00_0, Version.LUCENE_10_3_0);
-=======
-    public static final IndexVersion SEQ_NO_WITHOUT_POINTS = def(9_027_0_00, Version.LUCENE_10_2_1);
->>>>>>> 4a831d0d
     /*
      * STOP! READ THIS FIRST! No, really,
      *        ____ _____ ___  ____  _        ____  _____    _    ____    _____ _   _ ___ ____    _____ ___ ____  ____ _____ _
