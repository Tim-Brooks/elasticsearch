/*
 * Copyright Elasticsearch B.V. and/or licensed to Elasticsearch B.V. under one
 * or more contributor license agreements. Licensed under the "Elastic License
 * 2.0", the "GNU Affero General Public License v3.0 only", and the "Server Side
 * Public License v 1"; you may not use this file except in compliance with, at
 * your election, the "Elastic License 2.0", the "GNU Affero General Public
 * License v3.0 only", or the "Server Side Public License, v 1".
 */

package org.elasticsearch.index.translog;

import org.apache.lucene.store.AlreadyClosedException;
import org.apache.lucene.util.BytesRef;
import org.apache.lucene.util.BytesRefIterator;
import org.elasticsearch.common.bytes.BytesArray;
import org.elasticsearch.common.bytes.BytesReference;
import org.elasticsearch.common.bytes.ReleasableBytesReference;
import org.elasticsearch.common.io.Channels;
import org.elasticsearch.common.io.DiskIoBufferPool;
import org.elasticsearch.common.io.stream.RecyclerBytesStreamOutput;
import org.elasticsearch.common.unit.ByteSizeValue;
import org.elasticsearch.common.util.BigArrays;
import org.elasticsearch.common.util.concurrent.ReleasableLock;
import org.elasticsearch.core.Assertions;
import org.elasticsearch.core.IOUtils;
import org.elasticsearch.core.Releasables;
import org.elasticsearch.core.SuppressForbidden;
import org.elasticsearch.core.Tuple;
import org.elasticsearch.index.engine.TranslogOperationAsserter;
import org.elasticsearch.index.seqno.SequenceNumbers;
import org.elasticsearch.index.shard.ShardId;

import java.io.Closeable;
import java.io.IOException;
import java.nio.ByteBuffer;
import java.nio.channels.FileChannel;
import java.nio.file.Path;
import java.nio.file.StandardOpenOption;
import java.util.ArrayList;
import java.util.HashMap;
import java.util.List;
import java.util.Map;
import java.util.concurrent.atomic.AtomicBoolean;
import java.util.concurrent.locks.ReentrantLock;
import java.util.function.LongConsumer;
import java.util.function.LongSupplier;

public class TranslogWriter extends BaseTranslogReader implements Closeable {

    private final ShardId shardId;
    private final FileChannel checkpointChannel;
    private final Path checkpointPath;
    private final BigArrays bigArrays;
    // the last checkpoint that was written when the translog was last synced
    private volatile Checkpoint lastSyncedCheckpoint;
    /* the number of translog operations written to this file */
    private volatile int operationCounter;
    /* if we hit an exception that we can't recover from we assign it to this var and ship it with every AlreadyClosedException we throw */
    private final TragicExceptionHolder tragedy;
    /* the total offset of this file including the bytes written to the file as well as into the buffer */
    private volatile long totalOffset;

    private volatile long minSeqNo;
    private volatile long maxSeqNo;

    private final LongSupplier globalCheckpointSupplier;
    private final LongSupplier minTranslogGenerationSupplier;

    // callback that's called whenever an operation with a given sequence number is successfully persisted.
    private final LongConsumer persistedSequenceNumberConsumer;
    private final OperationListener operationListener;
    private final TranslogOperationAsserter operationAsserter;
    private final boolean fsync;

    protected final AtomicBoolean closed = new AtomicBoolean(false);
    // lock order try(Releasable lock = writeLock.acquire()) -> synchronized(this)
    private final ReleasableLock writeLock = new ReleasableLock(new ReentrantLock());
    // lock order synchronized(syncLock) -> try(Releasable lock = writeLock.acquire()) -> synchronized(this)
    private final Object syncLock = new Object();

    private List<Long> nonFsyncedSequenceNumbers = new ArrayList<>(64);
    private final int forceWriteThreshold;
    private volatile long bufferedBytes;
    private RecyclerBytesStreamOutput buffer;

    private final Map<Long, Tuple<BytesReference, Exception>> seenSequenceNumbers;

    private final DiskIoBufferPool diskIoBufferPool;

    // package private for testing
    LastModifiedTimeCache lastModifiedTimeCache;

    // package private for testing
    record LastModifiedTimeCache(long lastModifiedTime, long totalOffset, long syncedOffset) {}

    private TranslogWriter(
        ShardId shardId,
        Checkpoint initialCheckpoint,
        FileChannel channel,
        FileChannel checkpointChannel,
        Path path,
        Path checkpointPath,
        ByteSizeValue bufferSize,
        LongSupplier globalCheckpointSupplier,
        LongSupplier minTranslogGenerationSupplier,
        TranslogHeader header,
        TragicExceptionHolder tragedy,
        LongConsumer persistedSequenceNumberConsumer,
        BigArrays bigArrays,
        DiskIoBufferPool diskIoBufferPool,
        OperationListener operationListener,
        TranslogOperationAsserter operationAsserter,
        boolean fsync
    ) throws IOException {
        super(initialCheckpoint.generation, channel, path, header);
        assert initialCheckpoint.offset == channel.position()
            : "initial checkpoint offset ["
                + initialCheckpoint.offset
                + "] is different than current channel position ["
                + channel.position()
                + "]";
        this.forceWriteThreshold = Math.toIntExact(bufferSize.getBytes());
        this.shardId = shardId;
        this.checkpointChannel = checkpointChannel;
        this.checkpointPath = checkpointPath;
        this.minTranslogGenerationSupplier = minTranslogGenerationSupplier;
        this.lastSyncedCheckpoint = initialCheckpoint;
        this.totalOffset = initialCheckpoint.offset;
        assert initialCheckpoint.minSeqNo == SequenceNumbers.NO_OPS_PERFORMED : initialCheckpoint.minSeqNo;
        this.minSeqNo = initialCheckpoint.minSeqNo;
        assert initialCheckpoint.maxSeqNo == SequenceNumbers.NO_OPS_PERFORMED : initialCheckpoint.maxSeqNo;
        this.maxSeqNo = initialCheckpoint.maxSeqNo;
        assert initialCheckpoint.trimmedAboveSeqNo == SequenceNumbers.UNASSIGNED_SEQ_NO : initialCheckpoint.trimmedAboveSeqNo;
        this.globalCheckpointSupplier = globalCheckpointSupplier;
        this.persistedSequenceNumberConsumer = persistedSequenceNumberConsumer;
        this.bigArrays = bigArrays;
        this.diskIoBufferPool = diskIoBufferPool;
        this.seenSequenceNumbers = Assertions.ENABLED ? new HashMap<>() : null;
        this.tragedy = tragedy;
        this.operationListener = operationListener;
        this.operationAsserter = operationAsserter;
        this.fsync = fsync;
        this.lastModifiedTimeCache = new LastModifiedTimeCache(-1, -1, -1);
    }

    public static TranslogWriter create(
        ShardId shardId,
        String translogUUID,
        long fileGeneration,
        Path file,
        ChannelFactory channelFactory,
        ByteSizeValue bufferSize,
        long initialMinTranslogGen,
        long initialGlobalCheckpoint,
        LongSupplier globalCheckpointSupplier,
        LongSupplier minTranslogGenerationSupplier,
        long primaryTerm,
        TragicExceptionHolder tragedy,
        LongConsumer persistedSequenceNumberConsumer,
        BigArrays bigArrays,
        DiskIoBufferPool diskIoBufferPool,
        OperationListener operationListener,
        TranslogOperationAsserter operationAsserter,
        boolean fsync
    ) throws IOException {
        final Path checkpointFile = file.getParent().resolve(Translog.CHECKPOINT_FILE_NAME);

        final FileChannel channel = channelFactory.open(file);
        FileChannel checkpointChannel = null;
        try {
            checkpointChannel = channelFactory.open(checkpointFile, StandardOpenOption.WRITE);
            final TranslogHeader header = new TranslogHeader(translogUUID, primaryTerm);
            header.write(channel, fsync);
            final Checkpoint checkpoint = Checkpoint.emptyTranslogCheckpoint(
                header.sizeInBytes(),
                fileGeneration,
                initialGlobalCheckpoint,
                initialMinTranslogGen
            );
            Checkpoint.write(checkpointChannel, checkpointFile, checkpoint, fsync);
            final LongSupplier writerGlobalCheckpointSupplier;
            if (Assertions.ENABLED) {
                writerGlobalCheckpointSupplier = () -> {
                    long gcp = globalCheckpointSupplier.getAsLong();
                    assert gcp >= initialGlobalCheckpoint
                        : "global checkpoint [" + gcp + "] lower than initial gcp [" + initialGlobalCheckpoint + "]";
                    return gcp;
                };
            } else {
                writerGlobalCheckpointSupplier = globalCheckpointSupplier;
            }
            return new TranslogWriter(
                shardId,
                checkpoint,
                channel,
                checkpointChannel,
                file,
                checkpointFile,
                bufferSize,
                writerGlobalCheckpointSupplier,
                minTranslogGenerationSupplier,
                header,
                tragedy,
                persistedSequenceNumberConsumer,
                bigArrays,
                diskIoBufferPool,
                operationListener,
                operationAsserter,
                fsync
            );
        } catch (Exception exception) {
            // if we fail to bake the file-generation into the checkpoint we stick with the file and once we recover and that
            // file exists we remove it. We only apply this logic to the checkpoint.generation+1 any other file with a higher generation
            // is an error condition
            IOUtils.closeWhileHandlingException(channel, checkpointChannel);
            throw exception;
        }
    }

    private synchronized void closeWithTragicEvent(final Exception ex) {
        tragedy.setTragicException(ex);
        try {
            close();
        } catch (final IOException | RuntimeException e) {
            ex.addSuppressed(e);
        }
    }

    /**
     * Add the given bytes to the translog with the specified sequence number; returns the location the bytes were written to.
     *
     * @param data  the bytes to write
     * @param seqNo the sequence number associated with the operation
     * @return the location the bytes were written to
     * @throws IOException if writing to the translog resulted in an I/O exception
     */
    public Translog.Location add(final BytesReference data, final long seqNo) throws IOException {
        long bufferedBytesBeforeAdd = this.bufferedBytes;
        if (bufferedBytesBeforeAdd >= forceWriteThreshold) {
            writeBufferedOps(Long.MAX_VALUE, bufferedBytesBeforeAdd >= forceWriteThreshold * 4);
        }

        final Translog.Location location;
        synchronized (this) {
            ensureOpen();
            if (buffer == null) {
<<<<<<< HEAD
                buffer = bigArrays.newRecyclerStreamOutput();
=======
                buffer = new RecyclerBytesStreamOutput(bigArrays.bytesRefRecycler());
>>>>>>> 771aaffb
            }
            assert bufferedBytes == buffer.size();
            final long offset = totalOffset;
            totalOffset += data.length();
            data.writeTo(buffer);

            assert minSeqNo != SequenceNumbers.NO_OPS_PERFORMED || operationCounter == 0;
            assert maxSeqNo != SequenceNumbers.NO_OPS_PERFORMED || operationCounter == 0;

            minSeqNo = SequenceNumbers.min(minSeqNo, seqNo);
            maxSeqNo = SequenceNumbers.max(maxSeqNo, seqNo);

            nonFsyncedSequenceNumbers.add(seqNo);

            operationCounter++;

            assert assertNoSeqNumberConflict(seqNo, data);

            location = new Translog.Location(generation, offset, data.length());
            operationListener.operationAdded(data, seqNo, location);
            bufferedBytes = buffer.size();
        }

        return location;
    }

    private synchronized boolean assertNoSeqNumberConflict(long seqNo, BytesReference data) throws IOException {
        if (seqNo == SequenceNumbers.UNASSIGNED_SEQ_NO) {
            // nothing to do
        } else if (seenSequenceNumbers.containsKey(seqNo)) {
            final Tuple<BytesReference, Exception> previous = seenSequenceNumbers.get(seqNo);
            if (previous.v1().equals(data) == false) {
                Translog.Operation newOp = Translog.readOperation(new BufferedChecksumStreamInput(data.streamInput(), "assertion"));
                Translog.Operation prvOp = Translog.readOperation(
                    new BufferedChecksumStreamInput(previous.v1().streamInput(), "assertion")
                );
                final boolean sameOp;
                if (newOp instanceof final Translog.Index o2 && prvOp instanceof final Translog.Index o1) {
                    // TODO: Temp disable due to divergence in source representation
                    // sameOp = operationAsserter.assertSameIndexOperation(o1, o2);
                    sameOp = true;
                } else if (newOp instanceof final Translog.Delete o1 && prvOp instanceof final Translog.Delete o2) {
                    sameOp = o1.equals(o2);
                } else {
                    sameOp = false;
                }
                assert sameOp
                    : new AssertionError(
                        "seqNo ["
                            + seqNo
                            + "] was processed twice in generation ["
                            + generation
                            + "], with different data. "
                            + "prvOp ["
                            + prvOp
                            + (prvOp instanceof Translog.Index index ? " source: " + index.source().utf8ToString() : "")
                            + "], newOp ["
                            + newOp
                            + (newOp instanceof Translog.Index index ? " source: " + index.source().utf8ToString() : "")
                            + (newOp instanceof Translog.Index index && prvOp instanceof Translog.Index index2
                                ? index.source().equals(index2.source())
                                : "irrelevant")
                            + "]",
                        previous.v2()
                    );
            }
        } else {
            seenSequenceNumbers.put(
                seqNo,
                new Tuple<>(new BytesArray(data.toBytesRef(), true), new RuntimeException("stack capture previous op"))
            );
        }
        return true;
    }

    synchronized boolean assertNoSeqAbove(long belowTerm, long aboveSeqNo) {
        seenSequenceNumbers.entrySet().stream().filter(e -> e.getKey().longValue() > aboveSeqNo).forEach(e -> {
            final Translog.Operation op;
            try {
                op = Translog.readOperation(new BufferedChecksumStreamInput(e.getValue().v1().streamInput(), "assertion"));
            } catch (IOException ex) {
                throw new RuntimeException(ex);
            }
            long seqNo = op.seqNo();
            long primaryTerm = op.primaryTerm();
            if (primaryTerm < belowTerm) {
                throw new AssertionError(
                    "current should not have any operations with seq#:primaryTerm ["
                        + seqNo
                        + ":"
                        + primaryTerm
                        + "] > "
                        + aboveSeqNo
                        + ":"
                        + belowTerm
                );
            }
        });
        return true;
    }

    /**
     * write all buffered ops to disk and fsync file.
     *
     * Note: any exception during the sync process will be interpreted as a tragic exception and the writer will be closed before
     * raising the exception.
     */
    public void sync() throws IOException {
        syncUpTo(Long.MAX_VALUE, SequenceNumbers.UNASSIGNED_SEQ_NO);
    }

    /**
     * Returns <code>true</code> if there are buffered operations that have not been flushed and fsynced to disk or if the latest global
     * checkpoint has not yet been fsynced
     */
    public boolean syncNeeded() {
        return totalOffset != lastSyncedCheckpoint.offset
            || globalCheckpointSupplier.getAsLong() != lastSyncedCheckpoint.globalCheckpoint
            || minTranslogGenerationSupplier.getAsLong() != lastSyncedCheckpoint.minTranslogGeneration;
    }

    @Override
    public int totalOperations() {
        return operationCounter;
    }

    @Override
    synchronized Checkpoint getCheckpoint() {
        return new Checkpoint(
            totalOffset,
            operationCounter,
            generation,
            minSeqNo,
            maxSeqNo,
            globalCheckpointSupplier.getAsLong(),
            minTranslogGenerationSupplier.getAsLong(),
            SequenceNumbers.UNASSIGNED_SEQ_NO
        );
    }

    @Override
    public long sizeInBytes() {
        return totalOffset;
    }

    /**
     * Closes this writer and transfers its underlying file channel to a new immutable {@link TranslogReader}
     * @return a new {@link TranslogReader}
     * @throws IOException if any of the file operations resulted in an I/O exception
     */
    public TranslogReader closeIntoReader() throws IOException {
        // make sure to acquire the sync lock first, to prevent dead locks with threads calling
        // syncUpTo() , where the sync lock is acquired first, following by the synchronize(this)
        // After the sync lock we acquire the write lock to avoid deadlocks with threads writing where
        // the write lock is acquired first followed by synchronize(this).
        //
        // Note: While this is not strictly needed as this method is called while blocking all ops on the translog,
        // we do this to for correctness and preventing future issues.
        synchronized (syncLock) {
            try (ReleasableLock toClose = writeLock.acquire()) {
                synchronized (this) {
                    try {
                        sync(); // sync before we close..
                    } catch (final Exception ex) {
                        closeWithTragicEvent(ex);
                        throw ex;
                    }
                    // If we reached this point, all of the buffered ops should have been flushed successfully.
                    assert buffer == null;
                    assert checkChannelPositionWhileHandlingException(totalOffset);
                    assert totalOffset == lastSyncedCheckpoint.offset;
                    if (closed.compareAndSet(false, true)) {
                        try {
                            checkpointChannel.close();
                        } catch (final Exception ex) {
                            closeWithTragicEvent(ex);
                            throw ex;
                        }
                        return new TranslogReader(getLastSyncedCheckpoint(), channel, path, header);
                    } else {
                        throw new AlreadyClosedException(
                            "translog [" + getGeneration() + "] is already closed (path [" + path + "]",
                            tragedy.get()
                        );
                    }
                }
            }
        }
    }

    @Override
    public TranslogSnapshot newSnapshot() {
        // make sure to acquire the sync lock first, to prevent dead locks with threads calling
        // syncUpTo() , where the sync lock is acquired first, following by the synchronize(this)
        // After the sync lock we acquire the write lock to avoid deadlocks with threads writing where
        // the write lock is acquired first followed by synchronize(this).
        synchronized (syncLock) {
            try (ReleasableLock toClose = writeLock.acquire()) {
                synchronized (this) {
                    ensureOpen();
                    try {
                        sync();
                    } catch (IOException e) {
                        throw new TranslogException(shardId, "exception while syncing before creating a snapshot", e);
                    }
                    // If we reached this point, all of the buffered ops should have been flushed successfully.
                    assert buffer == null;
                    assert checkChannelPositionWhileHandlingException(totalOffset);
                    assert totalOffset == lastSyncedCheckpoint.offset;
                    return super.newSnapshot();
                }
            }
        }
    }

    private long getWrittenOffset() throws IOException {
        return channel.position();
    }

    /**
     * Syncs the translog up to at least the given offset unless already synced
     *
     * @return <code>true</code> if this call caused an actual sync operation
     */
    final boolean syncUpTo(long offset, long globalCheckpointToPersist) throws IOException {
        if ((lastSyncedCheckpoint.offset < offset || lastSyncedCheckpoint.globalCheckpoint < globalCheckpointToPersist) && syncNeeded()) {
            assert globalCheckpointToPersist <= globalCheckpointSupplier.getAsLong()
                : "globalCheckpointToPersist ["
                    + globalCheckpointToPersist
                    + "] greater than global checkpoint ["
                    + globalCheckpointSupplier.getAsLong()
                    + "]";
            synchronized (syncLock) { // only one sync/checkpoint should happen concurrently but we wait
                if ((lastSyncedCheckpoint.offset < offset || lastSyncedCheckpoint.globalCheckpoint < globalCheckpointToPersist)
                    && syncNeeded()) {
                    // double checked locking - we don't want to fsync unless we have to and now that we have
                    // the lock we should check again since if this code is busy we might have fsynced enough already
                    final Checkpoint checkpointToSync;
                    final List<Long> flushedSequenceNumbers;
                    final ReleasableBytesReference toWrite;
                    try (ReleasableLock toClose = writeLock.acquire()) {
                        synchronized (this) {
                            ensureOpen();
                            checkpointToSync = getCheckpoint();
                            toWrite = pollOpsToWrite();
                            if (nonFsyncedSequenceNumbers.isEmpty()) {
                                flushedSequenceNumbers = null;
                            } else {
                                flushedSequenceNumbers = nonFsyncedSequenceNumbers;
                                nonFsyncedSequenceNumbers = new ArrayList<>(64);
                            }
                        }

                        try {
                            // Write ops will release operations.
                            writeAndReleaseOps(toWrite);
                            assert channel.position() == checkpointToSync.offset;
                        } catch (final Exception ex) {
                            closeWithTragicEvent(ex);
                            throw ex;
                        }
                    }
                    // now do the actual fsync outside of the synchronized block such that
                    // we can continue writing to the buffer etc.
                    try {
                        assert lastSyncedCheckpoint.offset != checkpointToSync.offset || toWrite.length() == 0;
                        if (lastSyncedCheckpoint.offset != checkpointToSync.offset && fsync) {
                            channel.force(false);
                        }
                        Checkpoint.write(checkpointChannel, checkpointPath, checkpointToSync, fsync);
                    } catch (final Exception ex) {
                        closeWithTragicEvent(ex);
                        throw ex;
                    }
                    if (flushedSequenceNumbers != null) {
                        flushedSequenceNumbers.forEach(persistedSequenceNumberConsumer::accept);
                    }
                    assert lastSyncedCheckpoint.offset <= checkpointToSync.offset
                        : "illegal state: " + lastSyncedCheckpoint.offset + " <= " + checkpointToSync.offset;
                    lastSyncedCheckpoint = checkpointToSync; // write protected by syncLock
                    return true;
                }
            }
        }
        return false;
    }

    private void writeBufferedOps(long offset, boolean blockOnExistingWriter) throws IOException {
        try (ReleasableLock locked = blockOnExistingWriter ? writeLock.acquire() : writeLock.tryAcquire()) {
            try {
                if (locked != null && offset > getWrittenOffset()) {
                    writeAndReleaseOps(pollOpsToWrite());
                }
            } catch (Exception e) {
                closeWithTragicEvent(e);
                throw e;
            }
        }
    }

    private synchronized ReleasableBytesReference pollOpsToWrite() {
        ensureOpen();
        if (this.buffer != null) {
            try (RecyclerBytesStreamOutput toWrite = this.buffer) {
                this.buffer = null;
                this.bufferedBytes = 0;
                return toWrite.moveToBytesReference();
            }
        } else {
            return ReleasableBytesReference.empty();
        }
    }

    private void writeAndReleaseOps(ReleasableBytesReference toWrite) throws IOException {
        try (ReleasableBytesReference toClose = toWrite) {
            assert writeLock.isHeldByCurrentThread();
            final int length = toWrite.length();
            if (length == 0) {
                return;
            }
            ByteBuffer ioBuffer = diskIoBufferPool.maybeGetDirectIOBuffer();
            if (ioBuffer == null) {
                // not using a direct buffer for writes from the current thread so just write without copying to the io buffer
                BytesRefIterator iterator = toWrite.iterator();
                BytesRef current;
                while ((current = iterator.next()) != null) {
                    Channels.writeToChannel(current.bytes, current.offset, current.length, channel);
                }
                return;
            }
            BytesRefIterator iterator = toWrite.iterator();
            BytesRef current;
            while ((current = iterator.next()) != null) {
                int currentBytesConsumed = 0;
                while (currentBytesConsumed != current.length) {
                    int nBytesToWrite = Math.min(current.length - currentBytesConsumed, ioBuffer.remaining());
                    ioBuffer.put(current.bytes, current.offset + currentBytesConsumed, nBytesToWrite);
                    currentBytesConsumed += nBytesToWrite;
                    if (ioBuffer.hasRemaining() == false) {
                        ioBuffer.flip();
                        writeToFile(ioBuffer);
                        ioBuffer.clear();
                    }
                }
            }
            ioBuffer.flip();
            writeToFile(ioBuffer);
        }
    }

    @SuppressForbidden(reason = "Channel#write")
    private void writeToFile(ByteBuffer ioBuffer) throws IOException {
        while (ioBuffer.remaining() > 0) {
            channel.write(ioBuffer);
        }
    }

    @Override
    protected void readBytes(ByteBuffer targetBuffer, long position) throws IOException {
        try {
            if (position + targetBuffer.remaining() > getWrittenOffset()) {
                // we only flush here if it's really really needed - try to minimize the impact of the read operation
                // in some cases ie. a tragic event we might still be able to read the relevant value
                // which is not really important in production but some test can make most strict assumptions
                // if we don't fail in this call unless absolutely necessary.
                writeBufferedOps(position + targetBuffer.remaining(), true);
            }
        } catch (final Exception ex) {
            closeWithTragicEvent(ex);
            throw ex;
        }
        // we don't have to have a lock here because we only write ahead to the file, so all writes has been complete
        // for the requested location.
        Channels.readFromFileChannelWithEofException(channel, position, targetBuffer);
    }

    /**
     * The last synced checkpoint for this translog.
     *
     * @return the last synced checkpoint
     */
    Checkpoint getLastSyncedCheckpoint() {
        return lastSyncedCheckpoint;
    }

    protected final void ensureOpen() {
        if (isClosed()) {
            throw new AlreadyClosedException("translog [" + getGeneration() + "] is already closed", tragedy.get());
        }
    }

    private boolean checkChannelPositionWhileHandlingException(long expectedOffset) {
        try {
            return expectedOffset == channel.position();
        } catch (IOException e) {
            return true;
        }
    }

    @Override
    public final void close() throws IOException {
        if (closed.compareAndSet(false, true)) {
            synchronized (this) {
                Releasables.closeWhileHandlingException(buffer);
                buffer = null;
                bufferedBytes = 0;
            }
            IOUtils.close(checkpointChannel, channel);
        }
    }

    protected final boolean isClosed() {
        return closed.get();
    }

    @Override
    public long getLastModifiedTime() throws IOException {
        if (lastModifiedTimeCache.totalOffset() != totalOffset || lastModifiedTimeCache.syncedOffset() != lastSyncedCheckpoint.offset) {
            long mtime = super.getLastModifiedTime();
            lastModifiedTimeCache = new LastModifiedTimeCache(mtime, totalOffset, lastSyncedCheckpoint.offset);
        }
        return lastModifiedTimeCache.lastModifiedTime();
    }
}<|MERGE_RESOLUTION|>--- conflicted
+++ resolved
@@ -244,11 +244,7 @@
         synchronized (this) {
             ensureOpen();
             if (buffer == null) {
-<<<<<<< HEAD
-                buffer = bigArrays.newRecyclerStreamOutput();
-=======
                 buffer = new RecyclerBytesStreamOutput(bigArrays.bytesRefRecycler());
->>>>>>> 771aaffb
             }
             assert bufferedBytes == buffer.size();
             final long offset = totalOffset;
