/*
 * Copyright Elasticsearch B.V. and/or licensed to Elasticsearch B.V. under one
 * or more contributor license agreements. Licensed under the "Elastic License
 * 2.0", the "GNU Affero General Public License v3.0 only", and the "Server Side
 * Public License v 1"; you may not use this file except in compliance with, at
 * your election, the "Elastic License 2.0", the "GNU Affero General Public
 * License v3.0 only", or the "Server Side Public License, v 1".
 */

package org.elasticsearch.index.translog;

import org.apache.lucene.store.AlreadyClosedException;
import org.elasticsearch.TransportVersions;
import org.elasticsearch.action.index.ModernSource;
import org.elasticsearch.common.Strings;
import org.elasticsearch.common.UUIDs;
import org.elasticsearch.common.bytes.BytesReference;
import org.elasticsearch.common.io.DiskIoBufferPool;
import org.elasticsearch.common.io.stream.BytesStreamOutput;
import org.elasticsearch.common.io.stream.ReleasableBytesStreamOutput;
import org.elasticsearch.common.io.stream.StreamInput;
import org.elasticsearch.common.io.stream.StreamOutput;
import org.elasticsearch.common.io.stream.Writeable;
import org.elasticsearch.common.lucene.uid.Versions;
import org.elasticsearch.common.util.BigArrays;
import org.elasticsearch.common.xcontent.XContentHelper;
import org.elasticsearch.core.IOUtils;
import org.elasticsearch.core.Nullable;
import org.elasticsearch.core.Releasable;
import org.elasticsearch.index.IndexSettings;
import org.elasticsearch.index.engine.Engine;
import org.elasticsearch.index.engine.TranslogOperationAsserter;
import org.elasticsearch.index.mapper.IdFieldMapper;
import org.elasticsearch.index.mapper.MapperService;
import org.elasticsearch.index.mapper.Uid;
import org.elasticsearch.index.seqno.SequenceNumbers;
import org.elasticsearch.index.shard.AbstractIndexShardComponent;
import org.elasticsearch.index.shard.IndexShardComponent;
import org.elasticsearch.index.shard.ShardId;
import org.elasticsearch.search.lookup.Source;
import org.elasticsearch.xcontent.XContentParserConfiguration;

import java.io.Closeable;
import java.io.EOFException;
import java.io.IOException;
import java.nio.channels.FileChannel;
import java.nio.file.Files;
import java.nio.file.NoSuchFileException;
import java.nio.file.Path;
import java.nio.file.StandardCopyOption;
import java.nio.file.StandardOpenOption;
import java.util.ArrayList;
import java.util.Arrays;
import java.util.Collections;
import java.util.Iterator;
import java.util.List;
import java.util.Objects;
import java.util.OptionalLong;
import java.util.concurrent.atomic.AtomicBoolean;
import java.util.concurrent.locks.Lock;
import java.util.concurrent.locks.ReentrantReadWriteLock;
import java.util.function.LongConsumer;
import java.util.function.LongSupplier;
import java.util.regex.Matcher;
import java.util.regex.Pattern;
import java.util.stream.Stream;

import static org.elasticsearch.core.Strings.format;
import static org.elasticsearch.index.translog.TranslogConfig.EMPTY_TRANSLOG_BUFFER_SIZE;

/**
 * A Translog is a per index shard component that records all non-committed index operations in a durable manner.
 * In Elasticsearch there is one Translog instance per {@link org.elasticsearch.index.engine.InternalEngine}.
 * Additionally, since Elasticsearch 2.0 the engine also records a {@link #TRANSLOG_UUID_KEY} with each commit to ensure a strong
 * association between the lucene index an the transaction log file. This UUID is used to prevent accidental recovery from a transaction
 * log that belongs to a
 * different engine.
 * <p>
 * Each Translog has only one translog file open for writes at any time referenced by a translog generation ID. This ID is written to a
 * {@code translog.ckp} file that is designed to fit in a single disk block such that a write of the file is atomic. The checkpoint file
 * is written on each fsync operation of the translog and records the number of operations written, the current translog's file generation,
 * its fsynced offset in bytes, and other important statistics.
 * </p>
 * <p>
 * When the current translog file reaches a certain size ({@link IndexSettings#INDEX_TRANSLOG_GENERATION_THRESHOLD_SIZE_SETTING}, or when
 * a clear separation between old and new operations (upon change in primary term), the current file is reopened for read only and a new
 * write only file is created. Any non-current, read only translog file always has a {@code translog-${gen}.ckp} associated with it
 * which is an fsynced copy of its last {@code translog.ckp} such that in disaster recovery last fsynced offsets, number of
 * operation etc. are still preserved.
 * </p>
 */
public class Translog extends AbstractIndexShardComponent implements IndexShardComponent, Closeable {

    /*
     * TODO
     *  - we might need something like a deletion policy to hold on to more than one translog eventually (I think sequence IDs needs this)
     *    but we can refactor as we go
     *  - use a simple BufferedOutputStream to write stuff and fold BufferedTranslogWriter into it's super class... the tricky bit is we
     *    need to be able to do random access reads even from the buffer
     *  - we need random exception on the FileSystem API tests for all this.
     *  - we need to page align the last write before we sync, we can take advantage of ensureSynced for this since we might have already
     *    fsynced far enough
     */
    public static final String TRANSLOG_UUID_KEY = "translog_uuid";
    public static final String TRANSLOG_FILE_PREFIX = "translog-";
    public static final String TRANSLOG_FILE_SUFFIX = ".tlog";
    public static final String CHECKPOINT_SUFFIX = ".ckp";
    public static final String CHECKPOINT_FILE_NAME = "translog" + CHECKPOINT_SUFFIX;

    static final Pattern PARSE_STRICT_ID_PATTERN = Pattern.compile("^" + TRANSLOG_FILE_PREFIX + "(\\d+)(\\.tlog)$");
    public static final int DEFAULT_HEADER_SIZE_IN_BYTES = TranslogHeader.headerSizeInBytes(UUIDs.randomBase64UUID());

    // the list of translog readers is guaranteed to be in order of translog generation
    private final List<TranslogReader> readers = new ArrayList<>();
    private final BigArrays bigArrays;
    private final DiskIoBufferPool diskIoBufferPool;
    protected final Lock readLock;
    protected final Lock writeLock;
    private final Path location;
    private TranslogWriter current;

    protected final TragicExceptionHolder tragedy = new TragicExceptionHolder();
    private final AtomicBoolean closed = new AtomicBoolean();
    private final TranslogConfig config;
    private final LongSupplier globalCheckpointSupplier;
    private final LongSupplier primaryTermSupplier;
    private final String translogUUID;
    private final TranslogDeletionPolicy deletionPolicy;
    private final LongConsumer persistedSequenceNumberConsumer;
    private final OperationListener operationListener;
    private final TranslogOperationAsserter operationAsserter;

    /**
     * Creates a new Translog instance. This method will create a new transaction log unless the given {@link TranslogGeneration} is
     * {@code null}. If the generation is {@code null} this method is destructive and will delete all files in the translog path given. If
     * the generation is not {@code null}, this method tries to open the given translog generation. The generation is treated as the last
     * generation referenced from already committed data. This means all operations that have not yet been committed should be in the
     * translog file referenced by this generation. The translog creation will fail if this generation can't be opened.
     *
     * @param config                   the configuration of this translog
     * @param translogUUID             the translog uuid to open, null for a new translog
     * @param deletionPolicy           an instance of {@link TranslogDeletionPolicy} that controls when a translog file can be safely
     *                                 deleted
     * @param globalCheckpointSupplier a supplier for the global checkpoint
     * @param primaryTermSupplier      a supplier for the latest value of primary term of the owning index shard. The latest term value is
     *                                 examined and stored in the header whenever a new generation is rolled. It's guaranteed from outside
     *                                 that a new generation is rolled when the term is increased. This guarantee allows to us to validate
     *                                 and reject operation whose term is higher than the primary term stored in the translog header.
     * @param persistedSequenceNumberConsumer a callback that's called whenever an operation with a given sequence number is successfully
     *                                        persisted.
     */
    @SuppressWarnings("this-escape")
    public Translog(
        final TranslogConfig config,
        final String translogUUID,
        TranslogDeletionPolicy deletionPolicy,
        final LongSupplier globalCheckpointSupplier,
        final LongSupplier primaryTermSupplier,
        final LongConsumer persistedSequenceNumberConsumer,
        final TranslogOperationAsserter operationAsserter
    ) throws IOException {
        super(config.getShardId(), config.getIndexSettings());
        this.config = config;
        this.globalCheckpointSupplier = globalCheckpointSupplier;
        this.primaryTermSupplier = primaryTermSupplier;
        this.persistedSequenceNumberConsumer = persistedSequenceNumberConsumer;
        this.operationListener = config.getOperationListener();
        this.operationAsserter = operationAsserter;
        this.deletionPolicy = deletionPolicy;
        this.translogUUID = translogUUID;
        this.bigArrays = config.getBigArrays();
        this.diskIoBufferPool = config.getDiskIoBufferPool();
        var rwl = new ReentrantReadWriteLock();
        this.readLock = rwl.readLock();
        this.writeLock = rwl.writeLock();
        this.location = config.getTranslogPath();
        Files.createDirectories(this.location);

        try {
            final Checkpoint checkpoint = readCheckpoint(location);
            final Path nextTranslogFile = location.resolve(getFilename(checkpoint.generation + 1));
            final Path currentCheckpointFile = location.resolve(getCommitCheckpointFileName(checkpoint.generation));
            // this is special handling for error condition when we create a new writer but we fail to bake
            // the newly written file (generation+1) into the checkpoint. This is still a valid state
            // we just need to cleanup before we continue
            // we hit this before and then blindly deleted the new generation even though we managed to bake it in and then hit this:
            // https://discuss.elastic.co/t/cannot-recover-index-because-of-missing-tanslog-files/38336 as an example
            //
            // For this to happen we must have already copied the translog.ckp file into translog-gen.ckp so we first check if that
            // file exists. If not we don't even try to clean it up and wait until we fail creating it
            assert Files.exists(nextTranslogFile) == false || Files.size(nextTranslogFile) <= TranslogHeader.headerSizeInBytes(translogUUID)
                : "unexpected translog file: [" + nextTranslogFile + "]";
            if (Files.exists(currentCheckpointFile) // current checkpoint is already copied
                && Files.deleteIfExists(nextTranslogFile)) { // delete it and log a warning
                logger.warn(
                    "deleted previously created, but not yet committed, next generation [{}]. This can happen due to a"
                        + " tragic exception when creating a new generation",
                    nextTranslogFile.getFileName()
                );
            }
            this.readers.addAll(recoverFromFiles(checkpoint));
            if (readers.isEmpty()) {
                throw new IllegalStateException("at least one reader must be recovered");
            }
            boolean success = false;
            current = null;
            try {
                current = createWriter(
                    checkpoint.generation + 1,
                    getMinFileGeneration(),
                    checkpoint.globalCheckpoint,
                    persistedSequenceNumberConsumer
                );
                success = true;
            } finally {
                // we have to close all the recovered ones otherwise we leak file handles here
                // for instance if we have a lot of tlog and we can't create the writer we keep on holding
                // on to all the uncommitted tlog files if we don't close
                if (success == false) {
                    IOUtils.closeWhileHandlingException(readers);
                }
            }
        } catch (Exception e) {
            // close the opened translog files if we fail to create a new translog...
            IOUtils.closeWhileHandlingException(current);
            IOUtils.closeWhileHandlingException(readers);
            throw e;
        }
    }

    public static void deleteAll(Path translogLocation) throws IOException {
        IOUtils.rm(translogLocation);
    }

    /** recover all translog files found on disk */
    private ArrayList<TranslogReader> recoverFromFiles(Checkpoint checkpoint) throws IOException {
        boolean success = false;
        ArrayList<TranslogReader> foundTranslogs = new ArrayList<>();
        writeLock.lock();
        try {
            logger.debug("open uncommitted translog checkpoint {}", checkpoint);

            final long minGenerationToRecoverFrom = checkpoint.minTranslogGeneration;
            assert minGenerationToRecoverFrom >= 0 : "minTranslogGeneration should be non-negative";

            // we open files in reverse order in order to validate the translog uuid before we start traversing the translog based on
            // the generation id we found in the lucene commit. This gives for better error messages if the wrong
            // translog was found.
            for (long i = checkpoint.generation; i >= minGenerationToRecoverFrom; i--) {
                Path committedTranslogFile = location.resolve(getFilename(i));
                final Checkpoint readerCheckpoint = i == checkpoint.generation
                    ? checkpoint
                    : Checkpoint.read(location.resolve(getCommitCheckpointFileName(i)));
                final TranslogReader reader;
                try {
                    reader = openReader(committedTranslogFile, readerCheckpoint);
                } catch (NoSuchFileException fnfe) {
                    throw new TranslogCorruptedException(
                        committedTranslogFile.toString(),
                        "translog file doesn't exist with generation: "
                            + i
                            + " recovering from: "
                            + minGenerationToRecoverFrom
                            + " checkpoint: "
                            + checkpoint.generation
                            + " - translog ids must be consecutive"
                    );
                }
                assert reader.getPrimaryTerm() <= primaryTermSupplier.getAsLong()
                    : "Primary terms go backwards; current term ["
                        + primaryTermSupplier.getAsLong()
                        + "] translog path [ "
                        + committedTranslogFile
                        + ", existing term ["
                        + reader.getPrimaryTerm()
                        + "]";
                foundTranslogs.add(reader);
                logger.debug("recovered local translog from checkpoint {}", checkpoint);
            }
            Collections.reverse(foundTranslogs);

            // when we clean up files, we first update the checkpoint with a new minReferencedTranslog and then delete them;
            // if we crash just at the wrong moment, it may be that we leave one unreferenced file behind so we delete it if there
            IOUtils.deleteFilesIgnoringExceptions(
                location.resolve(getFilename(minGenerationToRecoverFrom - 1)),
                location.resolve(getCommitCheckpointFileName(minGenerationToRecoverFrom - 1))
            );

            Path commitCheckpoint = location.resolve(getCommitCheckpointFileName(checkpoint.generation));
            if (Files.exists(commitCheckpoint)) {
                Checkpoint checkpointFromDisk = Checkpoint.read(commitCheckpoint);
                if (checkpoint.equals(checkpointFromDisk) == false) {
                    throw new TranslogCorruptedException(
                        commitCheckpoint.toString(),
                        "checkpoint file "
                            + commitCheckpoint.getFileName()
                            + " already exists but has corrupted content: expected "
                            + checkpoint
                            + " but got "
                            + checkpointFromDisk
                    );
                }
            } else {
                copyCheckpointTo(commitCheckpoint);
            }
            success = true;
        } finally {
            if (success == false) {
                IOUtils.closeWhileHandlingException(foundTranslogs);
            }
            writeLock.unlock();
        }
        return foundTranslogs;
    }

    private void copyCheckpointTo(Path targetPath) throws IOException {
        // a temp file to copy checkpoint to - note it must be in on the same FS otherwise atomic move won't work
        final Path tempFile = Files.createTempFile(location, TRANSLOG_FILE_PREFIX, CHECKPOINT_SUFFIX);
        boolean tempFileRenamed = false;

        try {
            // we first copy this into the temp-file and then fsync it followed by an atomic move into the target file
            // that way if we hit a disk-full here we are still in an consistent state.
            Files.copy(location.resolve(CHECKPOINT_FILE_NAME), tempFile, StandardCopyOption.REPLACE_EXISTING);
            IOUtils.fsync(tempFile, false);
            Files.move(tempFile, targetPath, StandardCopyOption.ATOMIC_MOVE);
            tempFileRenamed = true;
            // we only fsync the directory the tempFile was already fsynced
            IOUtils.fsync(targetPath.getParent(), true);
        } finally {
            if (tempFileRenamed == false) {
                try {
                    Files.delete(tempFile);
                } catch (IOException ex) {
                    logger.warn(() -> format("failed to delete temp file %s", tempFile), ex);
                }
            }
        }
    }

    TranslogReader openReader(Path path, Checkpoint checkpoint) throws IOException {
        FileChannel channel = FileChannel.open(path, StandardOpenOption.READ);
        try {
            assert Translog.parseIdFromFileName(path) == checkpoint.generation
                : "expected generation: " + Translog.parseIdFromFileName(path) + " but got: " + checkpoint.generation;
            TranslogReader reader = TranslogReader.open(channel, path, checkpoint, translogUUID);
            channel = null;
            return reader;
        } finally {
            IOUtils.close(channel);
        }
    }

    /**
     * Extracts the translog generation from a file name.
     *
     * @throws IllegalArgumentException if the path doesn't match the expected pattern.
     */
    public static long parseIdFromFileName(Path translogFile) {
        final String fileName = translogFile.getFileName().toString();
        final Matcher matcher = PARSE_STRICT_ID_PATTERN.matcher(fileName);
        if (matcher.matches()) {
            try {
                return Long.parseLong(matcher.group(1));
            } catch (NumberFormatException e) {
                throw new IllegalStateException(
                    "number formatting issue in a file that passed PARSE_STRICT_ID_PATTERN: " + fileName + "]",
                    e
                );
            }
        }
        throw new IllegalArgumentException("can't parse id from file: " + fileName);
    }

    /** Returns {@code true} if this {@code Translog} is still open. */
    public boolean isOpen() {
        return closed.get() == false;
    }

    private static boolean calledFromOutsideOrViaTragedyClose() {
        List<StackTraceElement> frames = Stream.of(Thread.currentThread().getStackTrace()).skip(3). // skip getStackTrace, current method
                                                                                                    // and close method frames
            limit(10). // limit depth of analysis to 10 frames, it should be enough to catch closing with, e.g. IOUtils
            filter(f -> {
                try {
                    return Translog.class.isAssignableFrom(Class.forName(f.getClassName()));
                } catch (Exception ignored) {
                    return false;
                }
            }). // find all inner callers including Translog subclasses
            toList();
        // the list of inner callers should be either empty or should contain closeOnTragicEvent method
        return frames.isEmpty() || frames.stream().anyMatch(f -> f.getMethodName().equals("closeOnTragicEvent"));
    }

    @Override
    public void close() throws IOException {
        assert calledFromOutsideOrViaTragedyClose()
            : "Translog.close method is called from inside Translog, but not via closeOnTragicEvent method";
        if (closed.compareAndSet(false, true)) {
            writeLock.lock();
            try {
                try {
                    current.sync();
                } finally {
                    closeFilesIfNoPendingRetentionLocks();
                }
            } finally {
                writeLock.unlock();
                logger.debug("translog closed");
            }
        }
    }

    /**
     * Returns all translog locations as absolute paths.
     * These paths don't contain actual translog files they are
     * directories holding the transaction logs.
     */
    public Path location() {
        return location;
    }

    /**
     * Returns the generation of the current transaction log.
     */
    public long currentFileGeneration() {
        readLock.lock();
        try {
            return current.getGeneration();
        } finally {
            readLock.unlock();
        }
    }

    /**
     * Returns the minimum file generation referenced by the translog
     */
    public long getMinFileGeneration() {
        readLock.lock();
        try {
            if (readers.isEmpty()) {
                return current.getGeneration();
            } else {
                assert readers.stream().map(TranslogReader::getGeneration).min(Long::compareTo).get().equals(readers.get(0).getGeneration())
                    : "the first translog isn't the one with the minimum generation:" + readers;
                return readers.get(0).getGeneration();
            }
        } finally {
            readLock.unlock();
        }
    }

    /**
     * Returns the number of operations in the translog files
     */
    public int totalOperations() {
        return totalOperationsByMinGen(-1);
    }

    /**
     * Returns the size in bytes of the v files
     */
    public long sizeInBytes() {
        return sizeInBytesByMinGen(-1);
    }

    long earliestLastModifiedAge() {
        readLock.lock();
        try {
            ensureOpen();
            return findEarliestLastModifiedAge(System.currentTimeMillis(), readers, current);
        } catch (IOException e) {
            throw new TranslogException(shardId, "Unable to get the earliest last modified time for the transaction log");
        } finally {
            readLock.unlock();
        }
    }

    /**
     * Returns the age of the oldest entry in the translog files in seconds
     */
    static long findEarliestLastModifiedAge(long currentTime, Iterable<TranslogReader> readers, TranslogWriter writer) throws IOException {
        long earliestTime = currentTime;
        for (TranslogReader r : readers) {
            earliestTime = Math.min(r.getLastModifiedTime(), earliestTime);
        }
        return Math.max(0, currentTime - Math.min(earliestTime, writer.getLastModifiedTime()));
    }

    /**
     * Returns the number of operations in the translog files at least the given generation
     */
    public int totalOperationsByMinGen(long minGeneration) {
        readLock.lock();
        try {
            ensureOpen();
            return Stream.concat(readers.stream(), Stream.of(current))
                .filter(r -> r.getGeneration() >= minGeneration)
                .mapToInt(BaseTranslogReader::totalOperations)
                .sum();
        } finally {
            readLock.unlock();
        }
    }

    /**
     * Returns the number of operations in the transaction files that contain operations with seq# above the given number.
     */
    public int estimateTotalOperationsFromMinSeq(long minSeqNo) {
        readLock.lock();
        try {
            ensureOpen();
            return Stream.concat(readers.stream(), Stream.of(current))
                .filter(reader -> minSeqNo <= reader.getCheckpoint().maxEffectiveSeqNo())
                .mapToInt(BaseTranslogReader::totalOperations)
                .sum();
        } finally {
            readLock.unlock();
        }
    }

    /**
     * Returns the size in bytes of the translog files at least the given generation
     */
    public long sizeInBytesByMinGen(long minGeneration) {
        readLock.lock();
        try {
            ensureOpen();
            return Stream.concat(readers.stream(), Stream.of(current))
                .filter(r -> r.getGeneration() >= minGeneration)
                .mapToLong(BaseTranslogReader::sizeInBytes)
                .sum();
        } finally {
            readLock.unlock();
        }
    }

    /**
     * Creates a new translog for the specified generation.
     *
     * @param fileGeneration the translog generation
     * @return a writer for the new translog
     * @throws IOException if creating the translog failed
     */
    TranslogWriter createWriter(long fileGeneration) throws IOException {
        final TranslogWriter writer = createWriter(
            fileGeneration,
            getMinFileGeneration(),
            globalCheckpointSupplier.getAsLong(),
            persistedSequenceNumberConsumer
        );
        assert writer.sizeInBytes() == DEFAULT_HEADER_SIZE_IN_BYTES
            : "Mismatch translog header size; "
                + "empty translog size ["
                + writer.sizeInBytes()
                + ", header size ["
                + DEFAULT_HEADER_SIZE_IN_BYTES
                + "]";
        return writer;
    }

    /**
     * creates a new writer
     *
     * @param fileGeneration          the generation of the write to be written
     * @param initialMinTranslogGen   the minimum translog generation to be written in the first checkpoint. This is
     *                                needed to solve and initialization problem while constructing an empty translog.
     *                                With no readers and no current, a call to  {@link #getMinFileGeneration()} would not work.
     * @param initialGlobalCheckpoint the global checkpoint to be written in the first checkpoint.
     */
    TranslogWriter createWriter(
        long fileGeneration,
        long initialMinTranslogGen,
        long initialGlobalCheckpoint,
        LongConsumer persistedSequenceNumberConsumer
    ) throws IOException {
        final TranslogWriter newWriter;
        try {
            newWriter = TranslogWriter.create(
                shardId,
                translogUUID,
                fileGeneration,
                location.resolve(getFilename(fileGeneration)),
                getChannelFactory(),
                config.getBufferSize(),
                initialMinTranslogGen,
                initialGlobalCheckpoint,
                globalCheckpointSupplier,
                this::getMinFileGeneration,
                primaryTermSupplier.getAsLong(),
                tragedy,
                persistedSequenceNumberConsumer,
                bigArrays,
                diskIoBufferPool,
                operationListener,
                operationAsserter,
                config.fsync()
            );
        } catch (final IOException e) {
            throw new TranslogException(shardId, "failed to create new translog file", e);
        }
        return newWriter;
    }

    /**
     * Adds an operation to the transaction log.
     *
     * @param operation the operation to add
     * @return the location of the operation in the translog
     * @throws IOException if adding the operation to the translog resulted in an I/O exception
     */
    public Location add(final Operation operation) throws IOException {
        try (ReleasableBytesStreamOutput out = new ReleasableBytesStreamOutput(bigArrays)) {
            writeOperationWithSize(out, operation);
            final BytesReference bytes = out.bytes();
            readLock.lock();
            try {
                ensureOpen();
                if (operation.primaryTerm() > current.getPrimaryTerm()) {
                    assert false
                        : "Operation term is newer than the current term; "
                            + "current term["
                            + current.getPrimaryTerm()
                            + "], operation term["
                            + operation
                            + "]";
                    throw new IllegalArgumentException(
                        "Operation term is newer than the current term; "
                            + "current term["
                            + current.getPrimaryTerm()
                            + "], operation term["
                            + operation
                            + "]"
                    );
                }
                return current.add(bytes, operation.seqNo());
            } finally {
                readLock.unlock();
            }
        } catch (final AlreadyClosedException | IOException ex) {
            closeOnTragicEvent(ex);
            throw ex;
        } catch (final Exception ex) {
            closeOnTragicEvent(ex);
            throw new TranslogException(shardId, "Failed to write operation [" + operation + "]", ex);
        }
    }

    /**
     * Tests whether or not the translog generation should be rolled to a new generation. This test
     * is based on the size of the current generation compared to the configured generation
     * threshold size.
     *
     * @return {@code true} if the current generation should be rolled to a new generation
     */
    public boolean shouldRollGeneration() {
        final long threshold = this.indexSettings.getGenerationThresholdSize().getBytes();
        readLock.lock();
        try {
            return this.current.sizeInBytes() > threshold;
        } finally {
            readLock.unlock();
        }
    }

    /**
     * The a {@linkplain Location} that will sort after the {@linkplain Location} returned by the last write but before any locations which
     * can be returned by the next write.
     */
    public Location getLastWriteLocation() {
        readLock.lock();
        try {
            /*
             * We use position = current - 1 and size = Integer.MAX_VALUE here instead of position current and size = 0 for two reasons:
             * 1. Translog.Location's compareTo doesn't actually pay attention to size even though it's equals method does.
             * 2. It feels more right to return a *position* that is before the next write's position rather than rely on the size.
             */
            return new Location(current.generation, current.sizeInBytes() - 1, Integer.MAX_VALUE);
        } finally {
            readLock.unlock();
        }
    }

    /**
     * The last synced checkpoint for this translog.
     *
     * @return the last synced checkpoint
     */
    public long getLastSyncedGlobalCheckpoint() {
        return getLastSyncedCheckpoint().globalCheckpoint;
    }

    final Checkpoint getLastSyncedCheckpoint() {
        readLock.lock();
        try {
            return current.getLastSyncedCheckpoint();
        } finally {
            readLock.unlock();
        }
    }

    // for testing
    public Snapshot newSnapshot() throws IOException {
        return newSnapshot(0, Long.MAX_VALUE);
    }

    /**
     * Creates a new translog snapshot containing operations from the given range.
     *
     * @param fromSeqNo the lower bound of the range (inclusive)
     * @param toSeqNo   the upper bound of the range (inclusive)
     * @return the new snapshot
     */
    public Snapshot newSnapshot(long fromSeqNo, long toSeqNo) throws IOException {
        assert fromSeqNo <= toSeqNo : fromSeqNo + " > " + toSeqNo;
        assert fromSeqNo >= 0 : "from_seq_no must be non-negative " + fromSeqNo;
        readLock.lock();
        try {
            ensureOpen();
            TranslogSnapshot[] snapshots = Stream.concat(readers.stream(), Stream.of(current))
                .filter(reader -> reader.getCheckpoint().minSeqNo <= toSeqNo && fromSeqNo <= reader.getCheckpoint().maxEffectiveSeqNo())
                .map(BaseTranslogReader::newSnapshot)
                .toArray(TranslogSnapshot[]::new);
            final Snapshot snapshot = newMultiSnapshot(snapshots);
            return new SeqNoFilterSnapshot(snapshot, fromSeqNo, toSeqNo);
        } finally {
            readLock.unlock();
        }
    }

    /**
     * Reads and returns the operation from the given location if the generation it references is still available. Otherwise
     * this method will return <code>null</code>.
     */
    public Operation readOperation(Location location) throws IOException {
        try {
            readLock.lock();
            try {
                ensureOpen();
                if (location.generation < getMinFileGeneration()) {
                    return null;
                }
                if (current.generation == location.generation) {
                    // no need to fsync here the read operation will ensure that buffers are written to disk
                    // if they are still in RAM and we are reading onto that position
                    return current.read(location);
                } else {
                    // read backwards - it's likely we need to read on that is recent
                    for (int i = readers.size() - 1; i >= 0; i--) {
                        TranslogReader translogReader = readers.get(i);
                        if (translogReader.generation == location.generation) {
                            return translogReader.read(location);
                        }
                    }
                }
            } finally {
                readLock.unlock();
            }
        } catch (final Exception ex) {
            closeOnTragicEvent(ex);
            throw ex;
        }
        return null;
    }

    private Snapshot newMultiSnapshot(TranslogSnapshot[] snapshots) throws IOException {
        final Closeable onClose;
        if (snapshots.length == 0) {
            onClose = () -> {};
        } else {
            assert Arrays.stream(snapshots).map(BaseTranslogReader::getGeneration).min(Long::compareTo).get() == snapshots[0].generation
                : "first reader generation of " + snapshots + " is not the smallest";
            onClose = acquireTranslogGenFromDeletionPolicy(snapshots[0].generation);
        }
        boolean success = false;
        try {
            Snapshot result = new MultiSnapshot(snapshots, onClose);
            success = true;
            return result;
        } finally {
            if (success == false) {
                onClose.close();
            }
        }
    }

    /**
     * Acquires a lock on the translog files, preventing them from being trimmed
     */
    public Closeable acquireRetentionLock() {
        readLock.lock();
        try {
            ensureOpen();
            final long viewGen = getMinFileGeneration();
            return acquireTranslogGenFromDeletionPolicy(viewGen);
        } finally {
            readLock.unlock();
        }
    }

    private Closeable acquireTranslogGenFromDeletionPolicy(long viewGen) {
        Releasable toClose = deletionPolicy.acquireTranslogGen(viewGen);
        return () -> {
            try {
                toClose.close();
            } finally {
                trimUnreferencedReaders();
                closeFilesIfNoPendingRetentionLocks();
            }
        };
    }

    /**
     * Sync's the translog.
     */
    public void sync() throws IOException {
        try {
            readLock.lock();
            try {
                if (closed.get() == false) {
                    current.sync();
                }
            } finally {
                readLock.unlock();
            }
        } catch (final Exception ex) {
            closeOnTragicEvent(ex);
            throw ex;
        }
    }

    /**
     *  Returns <code>true</code> if an fsync is required to ensure durability of the translogs operations or it's metadata.
     */
    public boolean syncNeeded() {
        readLock.lock();
        try {
            return current.syncNeeded();
        } finally {
            readLock.unlock();
        }
    }

    /** package private for testing */
    public static String getFilename(long generation) {
        return TRANSLOG_FILE_PREFIX + generation + TRANSLOG_FILE_SUFFIX;
    }

    static String getCommitCheckpointFileName(long generation) {
        return TRANSLOG_FILE_PREFIX + generation + CHECKPOINT_SUFFIX;
    }

    /**
     * Trims translog for terms of files below <code>belowTerm</code> and seq# above <code>aboveSeqNo</code>.
     * Effectively it moves max visible seq# {@link Checkpoint#trimmedAboveSeqNo} therefore {@link TranslogSnapshot} skips those operations.
     */
    public void trimOperations(long belowTerm, long aboveSeqNo) throws IOException {
        assert aboveSeqNo >= SequenceNumbers.NO_OPS_PERFORMED : "aboveSeqNo has to a valid sequence number";

        writeLock.lock();
        try {
            ensureOpen();
            if (current.getPrimaryTerm() < belowTerm) {
                throw new IllegalArgumentException(
                    "Trimming the translog can only be done for terms lower than the current one. "
                        + "Trim requested for term [ "
                        + belowTerm
                        + " ] , current is [ "
                        + current.getPrimaryTerm()
                        + " ]"
                );
            }
            // we assume that the current translog generation doesn't have trimmable ops. Verify that.
            assert current.assertNoSeqAbove(belowTerm, aboveSeqNo);
            // update all existed ones (if it is necessary) as checkpoint and reader are immutable
            final List<TranslogReader> newReaders = new ArrayList<>(readers.size());
            try {
                for (TranslogReader reader : readers) {
                    final TranslogReader newReader = reader.getPrimaryTerm() < belowTerm
                        ? reader.closeIntoTrimmedReader(aboveSeqNo, getChannelFactory())
                        : reader;
                    newReaders.add(newReader);
                }
            } catch (IOException e) {
                IOUtils.closeWhileHandlingException(newReaders);
                tragedy.setTragicException(e);
                closeOnTragicEvent(e);
                throw e;
            }

            this.readers.clear();
            this.readers.addAll(newReaders);
        } finally {
            writeLock.unlock();
        }
    }

    /**
     * Ensures that the given location and global checkpoint has be synced / written to the underlying storage.
     *
     * @return Returns <code>true</code> iff this call caused an actual sync operation otherwise <code>false</code>
     */
    public boolean ensureSynced(Location location, long globalCheckpoint) throws IOException {
        try {
            readLock.lock();
            try {
                // if we have a new generation and the persisted global checkpoint is greater than or equal to the sync global checkpoint
                // it's
                // already synced
                long persistedGlobalCheckpoint = current.getLastSyncedCheckpoint().globalCheckpoint;
                if (location.generation == current.getGeneration() || persistedGlobalCheckpoint < globalCheckpoint) {
                    ensureOpen();
                    return current.syncUpTo(location.translogLocation + location.size, globalCheckpoint);
                }
            } finally {
                readLock.unlock();
            }
        } catch (final Exception ex) {
            closeOnTragicEvent(ex);
            throw ex;
        }
        return false;
    }

    /**
     * Closes the translog if the current translog writer experienced a tragic exception.
     *
     * Note that in case this thread closes the translog it must not already be holding a read lock on the translog as it will acquire a
     * write lock in the course of closing the translog
     *
     * @param ex if an exception occurs closing the translog, it will be suppressed into the provided exception
     */
    protected void closeOnTragicEvent(final Exception ex) {
        // we can not hold a read lock here because closing will attempt to obtain a write lock and that would result in self-deadlock
        if (tragedy.get() != null) {
            try {
                close();
            } catch (final AlreadyClosedException inner) {
                /*
                 * Don't do anything in this case. The AlreadyClosedException comes from TranslogWriter and we should not add it as
                 * suppressed because it will contain the provided exception as its cause. See also
                 * https://github.com/elastic/elasticsearch/issues/15941.
                 */
            } catch (final Exception inner) {
                assert ex != inner.getCause();
                ex.addSuppressed(inner);
            }
        }
    }

    /**
     * return stats
     */
    public TranslogStats stats() {
        // acquire lock to make the two numbers roughly consistent (no file change half way)
        readLock.lock();
        try {
            final long uncommittedGen = minGenerationForSeqNo(deletionPolicy.getLocalCheckpointOfSafeCommit() + 1, current, readers);
            return new TranslogStats(
                totalOperations(),
                sizeInBytes(),
                totalOperationsByMinGen(uncommittedGen),
                sizeInBytesByMinGen(uncommittedGen),
                earliestLastModifiedAge()
            );
        } finally {
            readLock.unlock();
        }
    }

    public TranslogConfig getConfig() {
        return config;
    }

    // public for testing
    public TranslogDeletionPolicy getDeletionPolicy() {
        return deletionPolicy;
    }

    public record Location(long generation, long translogLocation, int size) implements Comparable<Location> {

        public static final Location EMPTY = new Location(0, 0, 0);

        @Override
        public String toString() {
            return "[generation: " + generation + ", location: " + translogLocation + ", size: " + size + "]";
        }

        @Override
        public int compareTo(Location o) {
            int result = Long.compare(generation, o.generation);
            if (result == 0) {
                result = Long.compare(translogLocation, o.translogLocation);
            }
            return result;
        }
    }

    /**
     * A snapshot of the transaction log, allows to iterate over all the transaction log operations.
     */
    public interface Snapshot extends Closeable {

        Snapshot EMPTY = new Snapshot() {
            @Override
            public void close() {}

            @Override
            public int totalOperations() {
                return 0;
            }

            @Override
            public Operation next() {
                return null;
            }
        };

        /**
         * The total estimated number of operations in the snapshot.
         */
        int totalOperations();

        /**
         * The number of operations have been skipped (overridden or trimmed) in the snapshot so far.
         * Unlike {@link #totalOperations()}, this value is updated each time after {@link #next()}) is called.
         */
        default int skippedOperations() {
            return 0;
        }

        /**
         * Returns the next operation in the snapshot or <code>null</code> if we reached the end.
         */
        Translog.Operation next() throws IOException;
    }

    /**
     * A filtered snapshot consisting of only operations whose sequence numbers are in the given range
     * between {@code fromSeqNo} (inclusive) and {@code toSeqNo} (inclusive). This filtered snapshot
     * shares the same underlying resources with the {@code delegate} snapshot, therefore we should not
     * use the {@code delegate} after passing it to this filtered snapshot.
     */
    private static final class SeqNoFilterSnapshot implements Snapshot {
        private final Snapshot delegate;
        private int filteredOpsCount;
        private final long fromSeqNo; // inclusive
        private final long toSeqNo;   // inclusive

        SeqNoFilterSnapshot(Snapshot delegate, long fromSeqNo, long toSeqNo) {
            assert fromSeqNo <= toSeqNo : "from_seq_no[" + fromSeqNo + "] > to_seq_no[" + toSeqNo + "]";
            this.delegate = delegate;
            this.fromSeqNo = fromSeqNo;
            this.toSeqNo = toSeqNo;
        }

        @Override
        public int totalOperations() {
            return delegate.totalOperations();
        }

        @Override
        public int skippedOperations() {
            return filteredOpsCount + delegate.skippedOperations();
        }

        @Override
        public Operation next() throws IOException {
            Translog.Operation op;
            while ((op = delegate.next()) != null) {
                if (fromSeqNo <= op.seqNo() && op.seqNo() <= toSeqNo) {
                    return op;
                } else {
                    filteredOpsCount++;
                }
            }
            return null;
        }

        @Override
        public void close() throws IOException {
            delegate.close();
        }
    }

    /**
     * A generic interface representing an operation performed on the transaction log.
     * Each is associated with a type.
     */
    public abstract static sealed class Operation implements Writeable permits Delete, Index, NoOp {
        public enum Type {
            @Deprecated
            CREATE((byte) 1),
            INDEX((byte) 2),
            DELETE((byte) 3),
            NO_OP((byte) 4);

            private final byte id;

            Type(byte id) {
                this.id = id;
            }

            public byte id() {
                return this.id;
            }

            public static Type fromId(byte id) {
                return switch (id) {
                    case 1 -> CREATE;
                    case 2 -> INDEX;
                    case 3 -> DELETE;
                    case 4 -> NO_OP;
                    default -> throw new IllegalArgumentException("no type mapped for [" + id + "]");
                };
            }
        }

        protected final long seqNo;

        protected final long primaryTerm;

        protected Operation(long seqNo, long primaryTerm) {
            this.seqNo = seqNo;
            this.primaryTerm = primaryTerm;
        }

        public abstract Type opType();

        public abstract long estimateSize();

        public final long seqNo() {
            return seqNo;
        }

        public final long primaryTerm() {
            return primaryTerm;
        }

        /**
         * Reads the type and the operation from the given stream.
         */
        public static Operation readOperation(final StreamInput input) throws IOException {
            final Translog.Operation.Type type = Translog.Operation.Type.fromId(input.readByte());
            return switch (type) {
                // the de-serialization logic in Index was identical to that of Create when create was deprecated
                case CREATE, INDEX -> Index.readFrom(input);
                case DELETE -> Delete.readFrom(input);
                case NO_OP -> new NoOp(input);
            };
        }

        @Override
        public final void writeTo(StreamOutput out) throws IOException {
            out.writeByte(opType().id());
            writeBody(out);
        }

        protected abstract void writeBody(StreamOutput out) throws IOException;
    }

    public static final class Index extends Operation {

        public static final int FORMAT_NO_PARENT = 9; // since 7.0
        public static final int FORMAT_NO_VERSION_TYPE = FORMAT_NO_PARENT + 1;
        public static final int FORMAT_NO_DOC_TYPE = FORMAT_NO_VERSION_TYPE + 1;
        public static final int STRUCTURED_SOURCE = FORMAT_NO_DOC_TYPE + 1;
        public static final int SERIALIZATION_FORMAT = STRUCTURED_SOURCE;

        private final String id;
        private final long autoGeneratedIdTimestamp;
        private final long version;
        private final ModernSource source;
        private final String routing;

        private static Index readFrom(StreamInput in) throws IOException {
            final int format = in.readVInt(); // SERIALIZATION_FORMAT
            assert format >= FORMAT_NO_PARENT : "format was: " + format;
            String id = in.readString();
            if (format < FORMAT_NO_DOC_TYPE) {
                in.readString();
                // can't assert that this is _doc because pre-8.0 indexes can have any name for a type
            }
            ModernSource modernSource;
            if (format < STRUCTURED_SOURCE) {
                modernSource = new ModernSource(in.readBytesReference());
            } else {
                modernSource = new ModernSource(in);
            }
            String routing = in.readOptionalString();
            long version = in.readLong();
            if (format < FORMAT_NO_VERSION_TYPE) {
                in.readByte(); // _version_type
            }
            long autoGeneratedIdTimestamp = in.readLong();
            long seqNo = in.readLong();
            long primaryTerm = in.readLong();
            return new Index(id, seqNo, primaryTerm, version, modernSource, routing, autoGeneratedIdTimestamp);
        }

        public Index(Engine.Index index, Engine.IndexResult indexResult) {
            this(
                index.id(),
                indexResult.getSeqNo(),
                index.primaryTerm(),
                indexResult.getVersion(),
                index.modernSource(),
                index.routing(),
                index.getAutoGeneratedIdTimestamp()
            );
        }

        public Index(
            String id,
            long seqNo,
            long primaryTerm,
            long version,
            BytesReference source,
            String routing,
            long autoGeneratedIdTimestamp
        ) {
            this(id, seqNo, primaryTerm, version, new ModernSource(source), routing, autoGeneratedIdTimestamp);
        }

        public Index(
            String id,
            long seqNo,
            long primaryTerm,
            long version,
            ModernSource source,
            String routing,
            long autoGeneratedIdTimestamp
        ) {
            super(seqNo, primaryTerm);
            this.id = id;
            this.source = source;
            this.version = version;
            this.routing = routing;
            this.autoGeneratedIdTimestamp = autoGeneratedIdTimestamp;
        }

        @Override
        public Type opType() {
            return Type.INDEX;
        }

        @Override
        public long estimateSize() {
<<<<<<< HEAD
            // TODO: is original source size correct here?
            return (2 * id.length()) + source.originalSourceSize() + (routing != null ? 2 * routing.length() : 0) + (4 * Long.BYTES);
            // timestamp,
=======
            return (2 * id.length()) + source.length() + (routing != null ? 2 * routing.length() : 0) + (4 * Long.BYTES); // timestamp,
>>>>>>> f60be16a
            // seq_no,
            // primary_term,
            // and version
        }

        public String id() {
            return this.id;
        }

        public String routing() {
            return this.routing;
        }

        public BytesReference source() {
            return this.source.originalSourceBytes();
        }

        public ModernSource modernSource() {
            return this.source;
        }

        public long version() {
            return this.version;
        }

        @Override
        public void writeBody(final StreamOutput out) throws IOException {
            final int format = out.getTransportVersion().onOrAfter(TransportVersions.V_8_0_0)
                ? out.getTransportVersion().onOrAfter(TransportVersions.STRUCTURED_SOURCE) ? SERIALIZATION_FORMAT : FORMAT_NO_DOC_TYPE
                : FORMAT_NO_VERSION_TYPE;
            out.writeVInt(format);
            out.writeString(id);
            if (format < FORMAT_NO_DOC_TYPE) {
                out.writeString(MapperService.SINGLE_MAPPING_NAME);
            }
            if (format < STRUCTURED_SOURCE) {
                out.writeBytesReference(source.originalSourceBytes());
            } else {
                source.writeTo(out);
            }
            out.writeOptionalString(routing);
            out.writeLong(version);
            out.writeLong(autoGeneratedIdTimestamp);
            out.writeLong(seqNo);
            out.writeLong(primaryTerm);
        }

        @Override
        public boolean equals(Object o) {
            if (this == o) {
                return true;
            }
            if (o == null || getClass() != o.getClass()) {
                return false;
            }

            Index other = (Index) o;
            return autoGeneratedIdTimestamp == other.autoGeneratedIdTimestamp && equalsWithoutAutoGeneratedTimestamp(this, other, true);
        }

        @Override
        public int hashCode() {
            int result = id.hashCode();
            result = 31 * result + Long.hashCode(seqNo);
            result = 31 * result + Long.hashCode(primaryTerm);
            result = 31 * result + Long.hashCode(version);
            result = 31 * result + source.hashCode();
            result = 31 * result + (routing != null ? routing.hashCode() : 0);
            result = 31 * result + Long.hashCode(autoGeneratedIdTimestamp);
            return result;
        }

        @Override
        public String toString() {
            return "Index{"
                + "id='"
                + id
                + '\''
                + ", seqNo="
                + seqNo
                + ", primaryTerm="
                + primaryTerm
                + ", version="
                + version
                + ", autoGeneratedIdTimestamp="
                + autoGeneratedIdTimestamp
                + '}';
        }

        public long getAutoGeneratedIdTimestamp() {
            return autoGeneratedIdTimestamp;
        }

        public static boolean equalsWithoutAutoGeneratedTimestamp(Translog.Index o1, Translog.Index o2, boolean checkSourceBytes) {
            if (o1.version != o2.version
                || o1.seqNo != o2.seqNo
                || o1.primaryTerm != o2.primaryTerm
                || o1.id.equals(o2.id) == false
                || Objects.equals(o1.routing, o2.routing) == false) {
                return false;
            }

            if (checkSourceBytes) {
                return o1.source.equals(o2.source);
            }

            var s1 = Source.fromBytes(o1.source);
            var s2 = Source.fromBytes(o2.source);
            try (
                var actualParser = XContentHelper.createParserNotCompressed(
                    XContentParserConfiguration.EMPTY,
                    s1.internalSourceRef(),
                    s1.sourceContentType()
                )
            ) {
                var actualMap = actualParser.map();
                try (
                    var expectedParser = XContentHelper.createParserNotCompressed(
                        XContentParserConfiguration.EMPTY,
                        s2.internalSourceRef(),
                        s2.sourceContentType()
                    )
                ) {
                    var expectedMap = expectedParser.map();
                    return expectedMap.equals(actualMap);
                }
            } catch (IOException exc) {
                return false;
            }
        }
    }

    public static final class Delete extends Operation {

        private static final int FORMAT_6_0 = 4; // 6.0 - *
        public static final int FORMAT_NO_PARENT = FORMAT_6_0 + 1; // since 7.0
        public static final int FORMAT_NO_VERSION_TYPE = FORMAT_NO_PARENT + 1;
        public static final int FORMAT_NO_DOC_TYPE = FORMAT_NO_VERSION_TYPE + 1;    // since 8.0
        public static final int SERIALIZATION_FORMAT = FORMAT_NO_DOC_TYPE;

        private final String id;
        private final long version;

        private static Delete readFrom(StreamInput in) throws IOException {
            final int format = in.readVInt();// SERIALIZATION_FORMAT
            assert format >= FORMAT_6_0 : "format was: " + format;
            if (format < FORMAT_NO_DOC_TYPE) {
                in.readString();
                // Can't assert that this is _doc because pre-8.0 indexes can have any name for a type
            }
            String id = in.readString();
            if (format < FORMAT_NO_DOC_TYPE) {
                final String docType = in.readString();
                assert docType.equals(IdFieldMapper.NAME) : docType + " != " + IdFieldMapper.NAME;
                in.readSlicedBytesReference(); // uid
            }
            long version = in.readLong();
            if (format < FORMAT_NO_VERSION_TYPE) {
                in.readByte(); // versionType
            }
            long seqNo = in.readLong();
            long primaryTerm = in.readLong();
            return new Delete(id, seqNo, primaryTerm, version);
        }

        public Delete(Engine.Delete delete, Engine.DeleteResult deleteResult) {
            this(delete.id(), deleteResult.getSeqNo(), delete.primaryTerm(), deleteResult.getVersion());
        }

        /** utility for testing */
        public Delete(String id, long seqNo, long primaryTerm) {
            this(id, seqNo, primaryTerm, Versions.MATCH_ANY);
        }

        public Delete(String id, long seqNo, long primaryTerm, long version) {
            super(seqNo, primaryTerm);
            this.id = Objects.requireNonNull(id);
            this.version = version;
        }

        @Override
        public Type opType() {
            return Type.DELETE;
        }

        @Override
        public long estimateSize() {
            return (2 * id.length()) + (3 * Long.BYTES); // seq_no, primary_term, and version;
        }

        public String id() {
            return id;
        }

        public long version() {
            return this.version;
        }

        @Override
        public void writeBody(final StreamOutput out) throws IOException {
            final int format = out.getTransportVersion().onOrAfter(TransportVersions.V_8_0_0)
                ? SERIALIZATION_FORMAT
                : FORMAT_NO_VERSION_TYPE;
            out.writeVInt(format);
            if (format < FORMAT_NO_DOC_TYPE) {
                out.writeString(MapperService.SINGLE_MAPPING_NAME);
            }
            out.writeString(id);
            if (format < FORMAT_NO_DOC_TYPE) {
                out.writeString(IdFieldMapper.NAME);
                out.writeBytesRef(Uid.encodeId(id));
            }
            out.writeLong(version);
            out.writeLong(seqNo);
            out.writeLong(primaryTerm);
        }

        @Override
        public boolean equals(Object o) {
            if (this == o) {
                return true;
            }
            if (o == null || getClass() != o.getClass()) {
                return false;
            }

            Delete delete = (Delete) o;

            return id.equals(delete.id) && seqNo == delete.seqNo && primaryTerm == delete.primaryTerm && version == delete.version;
        }

        @Override
        public int hashCode() {
            int result = id.hashCode();
            result += 31 * Long.hashCode(seqNo);
            result = 31 * result + Long.hashCode(primaryTerm);
            result = 31 * result + Long.hashCode(version);
            return result;
        }

        @Override
        public String toString() {
            return "Delete{" + "id='" + id + "', seqNo=" + seqNo + ", primaryTerm=" + primaryTerm + ", version=" + version + '}';
        }
    }

    public static final class NoOp extends Operation {
        private final String reason;

        public String reason() {
            return reason;
        }

        private NoOp(final StreamInput in) throws IOException {
            this(in.readLong(), in.readLong(), in.readString());
        }

        public NoOp(final long seqNo, final long primaryTerm, final String reason) {
            super(seqNo, primaryTerm);
            assert seqNo > SequenceNumbers.NO_OPS_PERFORMED;
            assert primaryTerm >= 0;
            assert reason != null;
            this.reason = reason;
        }

        @Override
        public void writeBody(final StreamOutput out) throws IOException {
            out.writeLong(seqNo);
            out.writeLong(primaryTerm);
            out.writeString(reason);
        }

        @Override
        public Type opType() {
            return Type.NO_OP;
        }

        @Override
        public long estimateSize() {
            return 2 * reason.length() + 2 * Long.BYTES;
        }

        @Override
        public boolean equals(Object obj) {
            if (this == obj) {
                return true;
            }
            if (obj == null || getClass() != obj.getClass()) {
                return false;
            }
            final NoOp that = (NoOp) obj;
            return seqNo == that.seqNo && primaryTerm == that.primaryTerm && reason.equals(that.reason);
        }

        @Override
        public int hashCode() {
            return 31 * 31 * Long.hashCode(seqNo) + 31 * Long.hashCode(primaryTerm) + reason().hashCode();
        }

        @Override
        public String toString() {
            return "NoOp{" + "seqNo=" + seqNo + ", primaryTerm=" + primaryTerm + ", reason='" + reason + '\'' + '}';
        }
    }

    public enum Durability {

        /**
         * Async durability - translogs are synced based on a time interval.
         */
        ASYNC,
        /**
         * Request durability - translogs are synced for each high level request (bulk, index, delete)
         */
        REQUEST

    }

    static void verifyChecksum(BufferedChecksumStreamInput in) throws IOException {
        // This absolutely must come first, or else reading the checksum becomes part of the checksum
        long expectedChecksum = in.getChecksum();
        long readChecksum = Integer.toUnsignedLong(in.readInt());
        if (readChecksum != expectedChecksum) {
            throw new TranslogCorruptedException(
                in.getSource(),
                "checksum verification failed - expected: 0x"
                    + Long.toHexString(expectedChecksum)
                    + ", got: 0x"
                    + Long.toHexString(readChecksum)
            );
        }
    }

    /**
     * Reads a list of operations written with {@link #writeOperations(StreamOutput, List)}
     */
    public static List<Operation> readOperations(StreamInput input, String source) throws IOException {
        ArrayList<Operation> operations = new ArrayList<>();
        int numOps = input.readInt();
        final BufferedChecksumStreamInput checksumStreamInput = new BufferedChecksumStreamInput(input, source);
        if (input.getTransportVersion().before(TransportVersions.V_8_8_0)) {
            for (int i = 0; i < numOps; i++) {
                operations.add(readOperation(checksumStreamInput));
            }
        } else {
            for (int i = 0; i < numOps; i++) {
                checksumStreamInput.resetDigest();
                operations.add(Translog.Operation.readOperation(checksumStreamInput));
                verifyChecksum(checksumStreamInput);
            }
        }
        return operations;
    }

    public static Translog.Operation readOperation(BufferedChecksumStreamInput in) throws IOException {
        final Translog.Operation operation;
        try {
            final int opSize = in.readInt();
            if (opSize < 4) { // 4byte for the checksum
                throw new TranslogCorruptedException(in.getSource(), "operation size must be at least 4 but was: " + opSize);
            }
            in.resetDigest(); // size is not part of the checksum!
            if (in.markSupported()) { // if we can we validate the checksum first
                // we are sometimes called when mark is not supported this is the case when
                // we are sending translogs across the network with LZ4 compression enabled - currently there is no way s
                // to prevent this unfortunately.
                in.mark(opSize);

                in.skip(opSize - 4);
                verifyChecksum(in);
                in.reset();
            }
            operation = Translog.Operation.readOperation(in);
            verifyChecksum(in);
        } catch (EOFException e) {
            throw new TruncatedTranslogException(in.getSource(), "reached premature end of file, translog is truncated", e);
        }
        return operation;
    }

    /**
     * Writes all operations in the given iterable to the given output stream including the size of the array
     * use {@link #readOperations(StreamInput, String)} to read it back.
     */
    public static void writeOperations(StreamOutput outStream, List<Operation> toWrite) throws IOException {
        int size = toWrite.size();
        outStream.writeInt(size);
        if (size == 0) {
            return;
        }
        if (outStream.getTransportVersion().onOrAfter(TransportVersions.V_8_8_0)) {
            final BufferedChecksumStreamOutput checksumStreamOutput = new BufferedChecksumStreamOutput(outStream);
            for (Operation op : toWrite) {
                writeOperationNoSize(checksumStreamOutput, op);
            }
        } else {
            writeOperationsToStreamLegacyFormat(outStream, toWrite);
        }
    }

    private static void writeOperationsToStreamLegacyFormat(StreamOutput outStream, List<Operation> toWrite) throws IOException {
        final BytesStreamOutput out = new BytesStreamOutput();
        final BufferedChecksumStreamOutput checksumStreamOutput = new BufferedChecksumStreamOutput(out);
        for (Operation op : toWrite) {
            out.reset();
            writeOperationNoSize(checksumStreamOutput, op);
            outStream.writeInt(Math.toIntExact(out.position()));
            out.bytes().writeTo(outStream);
        }
    }

    public static void writeOperationNoSize(BufferedChecksumStreamOutput out, Translog.Operation op) throws IOException {
        // This BufferedChecksumStreamOutput remains unclosed on purpose,
        // because closing it closes the underlying stream, which we don't
        // want to do here.
        out.resetDigest();
        op.writeTo(out);
        long checksum = out.getChecksum();
        out.writeInt((int) checksum);
    }

    public static void writeOperationWithSize(BytesStreamOutput out, Translog.Operation op) throws IOException {
        final long start = out.position();
        out.skip(Integer.BYTES);
        writeOperationNoSize(new BufferedChecksumStreamOutput(out), op);
        final long end = out.position();
        final int operationSize = (int) (end - Integer.BYTES - start);
        out.seek(start);
        out.writeInt(operationSize);
        out.seek(end);
    }

    /**
     * Gets the minimum generation that could contain any sequence number after the specified sequence number, or the current generation if
     * there is no generation that could any such sequence number.
     *
     * @param seqNo the sequence number
     * @return the minimum generation for the sequence number
     */
    public TranslogGeneration getMinGenerationForSeqNo(final long seqNo) {
        readLock.lock();
        try {
            return new TranslogGeneration(translogUUID, minGenerationForSeqNo(seqNo, current, readers));
        } finally {
            readLock.unlock();
        }
    }

    private static long minGenerationForSeqNo(long seqNo, TranslogWriter writer, List<TranslogReader> readers) {
        long minGen = writer.generation;
        for (final TranslogReader reader : readers) {
            if (seqNo <= reader.getCheckpoint().maxEffectiveSeqNo()) {
                minGen = Math.min(minGen, reader.getGeneration());
            }
        }
        return minGen;
    }

    /**
     * Roll the current translog generation into a new generation if it's not empty. This does not commit the translog.
     *
     * @throws IOException if an I/O exception occurred during any file operations
     */
    public void rollGeneration() throws IOException {
        syncBeforeRollGeneration();
        if (current.totalOperations() == 0 && primaryTermSupplier.getAsLong() == current.getPrimaryTerm()) {
            return;
        }
        writeLock.lock();
        try {
            ensureOpen();
            try {
                final TranslogReader reader = current.closeIntoReader();
                readers.add(reader);
                assert Checkpoint.read(location.resolve(CHECKPOINT_FILE_NAME)).generation == current.getGeneration();
                copyCheckpointTo(location.resolve(getCommitCheckpointFileName(current.getGeneration())));
                // create a new translog file; this will sync it and update the checkpoint data;
                current = createWriter(current.getGeneration() + 1);
                logger.trace("current translog set to [{}]", current.getGeneration());
            } catch (final Exception e) {
                tragedy.setTragicException(e);
                closeOnTragicEvent(e);
                throw e;
            }
        } finally {
            writeLock.unlock();
        }
    }

    void syncBeforeRollGeneration() throws IOException {
        // make sure we move most of the data to disk outside of the writeLock
        // in order to reduce the time the lock is held since it's blocking all threads
        sync();
    }

    /**
     * Trims unreferenced translog generations by asking {@link TranslogDeletionPolicy} for the minimum
     * required generation
     */
    public void trimUnreferencedReaders() throws IOException {
        // first check under read lock if any readers can be trimmed
        readLock.lock();
        try {
            if (closed.get()) {
                // we're shutdown potentially on some tragic event, don't delete anything
                return;
            }
            if (getMinReferencedGen() == getMinFileGeneration()) {
                return;
            }
        } finally {
            readLock.unlock();
        }

        // move most of the data to disk to reduce the time the write lock is held
        sync();
        writeLock.lock();
        try {
            if (closed.get()) {
                // we're shutdown potentially on some tragic event, don't delete anything
                return;
            }
            final long minReferencedGen = getMinReferencedGen();
            for (Iterator<TranslogReader> iterator = readers.iterator(); iterator.hasNext();) {
                TranslogReader reader = iterator.next();
                if (reader.getGeneration() >= minReferencedGen) {
                    break;
                }
                iterator.remove();
                IOUtils.closeWhileHandlingException(reader);
                final Path translogPath = reader.path();
                logger.trace("delete translog file [{}], not referenced and not current anymore", translogPath);
                // The checkpoint is used when opening the translog to know which files should be recovered from.
                // We now update the checkpoint to ignore the file we are going to remove.
                // Note that there is a provision in recoverFromFiles to allow for the case where we synced the checkpoint
                // but crashed before we could delete the file.
                // sync at once to make sure that there's at most one unreferenced generation.
                current.sync();
                deleteReaderFiles(reader);
            }
            assert readers.isEmpty() == false || current.generation == minReferencedGen
                : "all readers were cleaned but the minReferenceGen ["
                    + minReferencedGen
                    + "] is not the current writer's gen ["
                    + current.generation
                    + "]";
        } catch (final Exception ex) {
            closeOnTragicEvent(ex);
            throw ex;
        } finally {
            writeLock.unlock();
        }
    }

    private long getMinReferencedGen() {
        long minReferencedGen = Math.min(
            deletionPolicy.getMinTranslogGenRequiredByLocks(),
            minGenerationForSeqNo(deletionPolicy.getLocalCheckpointOfSafeCommit() + 1, current, readers)
        );
        assert minReferencedGen >= getMinFileGeneration()
            : "deletion policy requires a minReferenceGen of ["
                + minReferencedGen
                + "] but the lowest gen available is ["
                + getMinFileGeneration()
                + "]";
        assert minReferencedGen <= currentFileGeneration()
            : "deletion policy requires a minReferenceGen of ["
                + minReferencedGen
                + "] which is higher than the current generation ["
                + currentFileGeneration()
                + "]";
        return minReferencedGen;
    }

    /**
     * deletes all files associated with a reader. package-private to be able to simulate node failures at this point
     */
    void deleteReaderFiles(TranslogReader reader) {
        IOUtils.deleteFilesIgnoringExceptions(
            reader.path(),
            reader.path().resolveSibling(getCommitCheckpointFileName(reader.getGeneration()))
        );
    }

    void closeFilesIfNoPendingRetentionLocks() throws IOException {
        writeLock.lock();
        try {
            if (closed.get() && deletionPolicy.pendingTranslogRefCount() == 0) {
                logger.trace("closing files. translog is closed and there are no pending retention locks");
                ArrayList<Closeable> toClose = new ArrayList<>(readers);
                toClose.add(current);
                IOUtils.close(toClose);
            }
        } finally {
            writeLock.unlock();
        }
    }

    /**
     * References a transaction log generation
     */
    public record TranslogGeneration(String translogUUID, long translogFileGeneration) {}

    /**
     * Returns the current generation of this translog. This corresponds to the latest uncommitted translog generation
     */
    public TranslogGeneration getGeneration() {
        return new TranslogGeneration(translogUUID, currentFileGeneration());
    }

    long getFirstOperationPosition() { // for testing
        return current.getFirstOperationOffset();
    }

    private void ensureOpen() {
        if (closed.get()) {
            throw new AlreadyClosedException("translog is already closed", tragedy.get());
        }
    }

    ChannelFactory getChannelFactory() {
        return FileChannel::open;
    }

    /**
     * If this {@code Translog} was closed as a side-effect of a tragic exception,
     * e.g. disk full while flushing a new segment, this returns the root cause exception.
     * Otherwise (no tragic exception has occurred) it returns null.
     */
    public Exception getTragicException() {
        return tragedy.get();
    }

    /** Reads and returns the current checkpoint */
    static Checkpoint readCheckpoint(final Path location) throws IOException {
        return Checkpoint.read(location.resolve(CHECKPOINT_FILE_NAME));
    }

    /**
     * Reads the sequence numbers global checkpoint from the translog checkpoint.
     * This ensures that the translogUUID from this translog matches with the provided translogUUID.
     *
     * @param location the location of the translog
     * @return the global checkpoint
     * @throws IOException                if an I/O exception occurred reading the checkpoint
     * @throws TranslogCorruptedException if the translog is corrupted or mismatched with the given uuid
     */
    public static long readGlobalCheckpoint(final Path location, final String expectedTranslogUUID) throws IOException {
        final Checkpoint checkpoint = readCheckpoint(location, expectedTranslogUUID);
        return checkpoint.globalCheckpoint;
    }

    private static Checkpoint readCheckpoint(Path location, String expectedTranslogUUID) throws IOException {
        final Checkpoint checkpoint = readCheckpoint(location);
        // We need to open at least one translog header to validate the translogUUID.
        final Path translogFile = location.resolve(getFilename(checkpoint.generation));
        try (FileChannel channel = FileChannel.open(translogFile, StandardOpenOption.READ)) {
            TranslogHeader.read(expectedTranslogUUID, translogFile, channel);
        } catch (TranslogCorruptedException ex) {
            throw ex; // just bubble up.
        } catch (Exception ex) {
            throw new TranslogCorruptedException(location.toString(), ex);
        }
        return checkpoint;
    }

    /**
     * Returns the translog uuid used to associate a lucene index with a translog.
     */
    public String getTranslogUUID() {
        return translogUUID;
    }

    /**
     * Returns the max seq_no of translog operations found in this translog. Since this value is calculated based on the current
     * existing readers, this value is not necessary to be the max seq_no of all operations have been stored in this translog.
     */
    public long getMaxSeqNo() {
        readLock.lock();
        try {
            ensureOpen();
            final OptionalLong maxSeqNo = Stream.concat(readers.stream(), Stream.of(current))
                .mapToLong(reader -> reader.getCheckpoint().maxSeqNo)
                .max();
            assert maxSeqNo.isPresent() : "must have at least one translog generation";
            return maxSeqNo.getAsLong();
        } finally {
            readLock.unlock();
        }
    }

    TranslogWriter getCurrent() {
        return current;
    }

    List<TranslogReader> getReaders() {
        return readers;
    }

    public static String createEmptyTranslog(
        final Path location,
        final long initialGlobalCheckpoint,
        final ShardId shardId,
        final long primaryTerm
    ) throws IOException {
        final ChannelFactory channelFactory = FileChannel::open;
        return createEmptyTranslog(location, initialGlobalCheckpoint, shardId, channelFactory, primaryTerm);
    }

    static String createEmptyTranslog(
        Path location,
        long initialGlobalCheckpoint,
        ShardId shardId,
        ChannelFactory channelFactory,
        long primaryTerm
    ) throws IOException {
        return createEmptyTranslog(location, shardId, initialGlobalCheckpoint, primaryTerm, null, channelFactory);
    }

    /**
     * Creates a new empty translog within the specified {@code location} that contains the given {@code initialGlobalCheckpoint},
     * {@code primaryTerm} and {@code translogUUID}.
     *
     * This method should be used directly under specific circumstances like for shards that will see no indexing. Specifying a non-unique
     * translog UUID could cause a lot of issues and that's why in all (but one) cases the method
     * {@link #createEmptyTranslog(Path, long, ShardId, long)} should be used instead.
     *
     * @param location                a {@link Path} to the directory that will contains the translog files (translog + translog checkpoint)
     * @param shardId                 the {@link ShardId}
     * @param initialGlobalCheckpoint the global checkpoint to initialize the translog with
     * @param primaryTerm             the shard's primary term to initialize the translog with
     * @param translogUUID            the unique identifier to initialize the translog with
     * @param factory                 a {@link ChannelFactory} used to open translog files
     * @return the translog's unique identifier
     * @throws IOException if something went wrong during translog creation
     */
    public static String createEmptyTranslog(
        final Path location,
        final ShardId shardId,
        final long initialGlobalCheckpoint,
        final long primaryTerm,
        @Nullable final String translogUUID,
        @Nullable final ChannelFactory factory
    ) throws IOException {
        IOUtils.rm(location);
        Files.createDirectories(location);

        final long generation = 1L;
        final long minTranslogGeneration = 1L;
        final ChannelFactory channelFactory = factory != null ? factory : FileChannel::open;
        final String uuid = Strings.hasLength(translogUUID) ? translogUUID : UUIDs.randomBase64UUID();
        final Path checkpointFile = location.resolve(CHECKPOINT_FILE_NAME);
        final Path translogFile = location.resolve(getFilename(generation));
        final Checkpoint checkpoint = Checkpoint.emptyTranslogCheckpoint(0, generation, initialGlobalCheckpoint, minTranslogGeneration);

        Checkpoint.write(channelFactory, checkpointFile, checkpoint, StandardOpenOption.WRITE, StandardOpenOption.CREATE_NEW);
        final TranslogWriter writer = TranslogWriter.create(
            shardId,
            uuid,
            generation,
            translogFile,
            channelFactory,
            EMPTY_TRANSLOG_BUFFER_SIZE,
            minTranslogGeneration,
            initialGlobalCheckpoint,
            () -> {
                throw new UnsupportedOperationException();
            },
            () -> { throw new UnsupportedOperationException(); },
            primaryTerm,
            new TragicExceptionHolder(),
            seqNo -> {
                throw new UnsupportedOperationException();
            },
            BigArrays.NON_RECYCLING_INSTANCE,
            DiskIoBufferPool.INSTANCE,
            TranslogConfig.NOOP_OPERATION_LISTENER,
            TranslogOperationAsserter.DEFAULT,
            true
        );
        writer.close();
        return uuid;
    }
}<|MERGE_RESOLUTION|>--- conflicted
+++ resolved
@@ -1247,13 +1247,8 @@
 
         @Override
         public long estimateSize() {
-<<<<<<< HEAD
             // TODO: is original source size correct here?
             return (2 * id.length()) + source.originalSourceSize() + (routing != null ? 2 * routing.length() : 0) + (4 * Long.BYTES);
-            // timestamp,
-=======
-            return (2 * id.length()) + source.length() + (routing != null ? 2 * routing.length() : 0) + (4 * Long.BYTES); // timestamp,
->>>>>>> f60be16a
             // seq_no,
             // primary_term,
             // and version
@@ -1360,8 +1355,8 @@
                 return o1.source.equals(o2.source);
             }
 
-            var s1 = Source.fromBytes(o1.source);
-            var s2 = Source.fromBytes(o2.source);
+            var s1 = Source.fromBytes(o1.source.originalSourceBytes());
+            var s2 = Source.fromBytes(o2.source.originalSourceBytes());
             try (
                 var actualParser = XContentHelper.createParserNotCompressed(
                     XContentParserConfiguration.EMPTY,
