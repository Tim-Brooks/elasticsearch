/*
 * Copyright Elasticsearch B.V. and/or licensed to Elasticsearch B.V. under one
 * or more contributor license agreements. Licensed under the Elastic License
 * 2.0 and the Server Side Public License, v 1; you may not use this file except
 * in compliance with, at your election, the Elastic License 2.0 or the Server
 * Side Public License, v 1.
 */

package org.elasticsearch.action.admin.indices.rollover;

import org.apache.logging.log4j.Level;
import org.apache.logging.log4j.LogManager;
import org.apache.logging.log4j.Logger;
import org.elasticsearch.ResourceAlreadyExistsException;
import org.elasticsearch.action.admin.indices.alias.Alias;
import org.elasticsearch.action.admin.indices.alias.get.GetAliasesRequest;
import org.elasticsearch.action.admin.indices.settings.get.GetSettingsResponse;
import org.elasticsearch.action.admin.indices.template.put.PutIndexTemplateRequestBuilder;
import org.elasticsearch.action.admin.indices.template.put.TransportPutComposableIndexTemplateAction;
import org.elasticsearch.action.support.ActiveShardCount;
import org.elasticsearch.cluster.ClusterState;
import org.elasticsearch.cluster.metadata.AliasMetadata;
import org.elasticsearch.cluster.metadata.AutoExpandReplicas;
import org.elasticsearch.cluster.metadata.ComposableIndexTemplate;
import org.elasticsearch.cluster.metadata.IndexMetadata;
import org.elasticsearch.cluster.metadata.Template;
import org.elasticsearch.cluster.routing.allocation.AllocationService;
import org.elasticsearch.common.Strings;
import org.elasticsearch.common.settings.Settings;
import org.elasticsearch.common.time.DateFormatter;
import org.elasticsearch.common.unit.ByteSizeUnit;
import org.elasticsearch.common.unit.ByteSizeValue;
import org.elasticsearch.core.TimeValue;
import org.elasticsearch.index.IndexSettings;
import org.elasticsearch.plugins.Plugin;
import org.elasticsearch.test.ESIntegTestCase;
import org.elasticsearch.test.InternalSettingsPlugin;
import org.elasticsearch.test.MockLog;

import java.time.ZoneOffset;
import java.time.ZonedDateTime;
import java.util.ArrayList;
import java.util.Collection;
import java.util.Collections;
import java.util.List;
import java.util.Map;
import java.util.Set;
import java.util.concurrent.CyclicBarrier;
import java.util.concurrent.atomic.AtomicBoolean;
import java.util.stream.Collectors;
import java.util.stream.IntStream;

import static org.elasticsearch.test.hamcrest.ElasticsearchAssertions.assertAcked;
import static org.hamcrest.Matchers.containsInAnyOrder;
import static org.hamcrest.Matchers.containsString;
import static org.hamcrest.Matchers.equalTo;
import static org.hamcrest.Matchers.everyItem;
import static org.hamcrest.Matchers.is;
import static org.hamcrest.Matchers.lessThanOrEqualTo;
import static org.hamcrest.Matchers.nullValue;
import static org.hamcrest.collection.IsEmptyCollection.empty;
import static org.hamcrest.core.CombinableMatcher.both;
import static org.hamcrest.number.OrderingComparison.greaterThanOrEqualTo;

@ESIntegTestCase.ClusterScope(scope = ESIntegTestCase.Scope.TEST)
public class RolloverIT extends ESIntegTestCase {

    @Override
    protected Collection<Class<? extends Plugin>> nodePlugins() {
        return Collections.singleton(InternalSettingsPlugin.class);
    }

    public void testRolloverOnEmptyIndex() throws Exception {
        Alias testAlias = new Alias("test_alias");
        boolean explicitWriteIndex = randomBoolean();
        if (explicitWriteIndex) {
            testAlias.writeIndex(true);
        }
        assertAcked(prepareCreate("test_index-1").addAlias(testAlias).get());
        final RolloverResponse response = indicesAdmin().prepareRolloverIndex("test_alias").get();
        assertThat(response.getOldIndex(), equalTo("test_index-1"));
        assertThat(response.getNewIndex(), equalTo("test_index-000002"));
        assertThat(response.isDryRun(), equalTo(false));
        assertThat(response.isRolledOver(), equalTo(true));
        assertThat(response.getConditionStatus().size(), equalTo(0));
<<<<<<< HEAD
        final ClusterState state = clusterAdmin().prepareState().get().getState();
        final IndexMetadata oldIndex = state.metadata().getProject().index("test_index-1");
=======
        final ClusterState state = clusterAdmin().prepareState(TEST_REQUEST_TIMEOUT).get().getState();
        final IndexMetadata oldIndex = state.metadata().index("test_index-1");
>>>>>>> ecd887d6
        if (explicitWriteIndex) {
            assertTrue(oldIndex.getAliases().containsKey("test_alias"));
            assertFalse(oldIndex.getAliases().get("test_alias").writeIndex());
        } else {
            assertFalse(oldIndex.getAliases().containsKey("test_alias"));
        }
        final IndexMetadata newIndex = state.metadata().getProject().index("test_index-000002");
        assertTrue(newIndex.getAliases().containsKey("test_alias"));
    }

    public void testRollover() throws Exception {
        long beforeTime = client().threadPool().absoluteTimeInMillis() - 1000L;
        assertAcked(prepareCreate("test_index-2").addAlias(new Alias("test_alias")).get());
        indexDoc("test_index-2", "1", "field", "value");
        flush("test_index-2");
        final RolloverResponse response = indicesAdmin().prepareRolloverIndex("test_alias").get();
        assertThat(response.getOldIndex(), equalTo("test_index-2"));
        assertThat(response.getNewIndex(), equalTo("test_index-000003"));
        assertThat(response.isDryRun(), equalTo(false));
        assertThat(response.isRolledOver(), equalTo(true));
        assertThat(response.getConditionStatus().size(), equalTo(0));
<<<<<<< HEAD
        final ClusterState state = clusterAdmin().prepareState().get().getState();
        final IndexMetadata oldIndex = state.metadata().getProject().index("test_index-2");
=======
        final ClusterState state = clusterAdmin().prepareState(TEST_REQUEST_TIMEOUT).get().getState();
        final IndexMetadata oldIndex = state.metadata().index("test_index-2");
>>>>>>> ecd887d6
        assertFalse(oldIndex.getAliases().containsKey("test_alias"));
        final IndexMetadata newIndex = state.metadata().getProject().index("test_index-000003");
        assertTrue(newIndex.getAliases().containsKey("test_alias"));
        assertThat(oldIndex.getRolloverInfos().size(), equalTo(1));
        assertThat(oldIndex.getRolloverInfos().get("test_alias").getAlias(), equalTo("test_alias"));
        assertThat(oldIndex.getRolloverInfos().get("test_alias").getMetConditions(), is(empty()));
        assertThat(
            oldIndex.getRolloverInfos().get("test_alias").getTime(),
            is(both(greaterThanOrEqualTo(beforeTime)).and(lessThanOrEqualTo(client().threadPool().absoluteTimeInMillis() + 1000L)))
        );
    }

    public void testInfiniteMasterNodeTimeout() {
        assertAcked(prepareCreate("test_index-2").addAlias(new Alias("test_alias")).get());
        indexDoc("test_index-2", "1", "field", "value");
        flush("test_index-2");
        final RolloverResponse response = indicesAdmin().prepareRolloverIndex("test_alias").setMasterNodeTimeout(TimeValue.MINUS_ONE).get();
        assertTrue(response.isShardsAcknowledged());
    }

    public void testRolloverWithExplicitWriteIndex() throws Exception {
        long beforeTime = client().threadPool().absoluteTimeInMillis() - 1000L;
        assertAcked(prepareCreate("test_index-2").addAlias(new Alias("test_alias").writeIndex(true)).get());
        indexDoc("test_index-2", "1", "field", "value");
        flush("test_index-2");
        final RolloverResponse response = indicesAdmin().prepareRolloverIndex("test_alias").get();
        assertThat(response.getOldIndex(), equalTo("test_index-2"));
        assertThat(response.getNewIndex(), equalTo("test_index-000003"));
        assertThat(response.isDryRun(), equalTo(false));
        assertThat(response.isRolledOver(), equalTo(true));
        assertThat(response.getConditionStatus().size(), equalTo(0));
<<<<<<< HEAD
        final ClusterState state = clusterAdmin().prepareState().get().getState();
        final IndexMetadata oldIndex = state.metadata().getProject().index("test_index-2");
=======
        final ClusterState state = clusterAdmin().prepareState(TEST_REQUEST_TIMEOUT).get().getState();
        final IndexMetadata oldIndex = state.metadata().index("test_index-2");
>>>>>>> ecd887d6
        assertTrue(oldIndex.getAliases().containsKey("test_alias"));
        assertFalse(oldIndex.getAliases().get("test_alias").writeIndex());
        final IndexMetadata newIndex = state.metadata().getProject().index("test_index-000003");
        assertTrue(newIndex.getAliases().containsKey("test_alias"));
        assertTrue(newIndex.getAliases().get("test_alias").writeIndex());
        assertThat(oldIndex.getRolloverInfos().size(), equalTo(1));
        assertThat(oldIndex.getRolloverInfos().get("test_alias").getAlias(), equalTo("test_alias"));
        assertThat(oldIndex.getRolloverInfos().get("test_alias").getMetConditions(), is(empty()));
        assertThat(
            oldIndex.getRolloverInfos().get("test_alias").getTime(),
            is(both(greaterThanOrEqualTo(beforeTime)).and(lessThanOrEqualTo(client().threadPool().absoluteTimeInMillis() + 1000L)))
        );
    }

    public void testRolloverWithNoWriteIndex() {
        Boolean firstIsWriteIndex = randomFrom(false, null);
        assertAcked(prepareCreate("index1").addAlias(new Alias("alias").writeIndex(firstIsWriteIndex)).get());
        if (firstIsWriteIndex == null) {
            assertAcked(prepareCreate("index2").addAlias(new Alias("alias").writeIndex(randomFrom(false, null))).get());
        }
        IllegalArgumentException exception = expectThrows(
            IllegalArgumentException.class,
            indicesAdmin().prepareRolloverIndex("alias").dryRun(randomBoolean())
        );
        assertThat(exception.getMessage(), equalTo("rollover target [alias] does not point to a write index"));
    }

    public void testRolloverWithIndexSettings() throws Exception {
        Alias testAlias = new Alias("test_alias");
        boolean explicitWriteIndex = randomBoolean();
        if (explicitWriteIndex) {
            testAlias.writeIndex(true);
        }
        assertAcked(prepareCreate("test_index-2").addAlias(testAlias).get());
        indexDoc("test_index-2", "1", "field", "value");
        flush("test_index-2");
        final Settings settings = indexSettings(1, 0).build();
        final RolloverResponse response = indicesAdmin().prepareRolloverIndex("test_alias")
            .settings(settings)
            .alias(new Alias("extra_alias"))
            .get();
        assertThat(response.getOldIndex(), equalTo("test_index-2"));
        assertThat(response.getNewIndex(), equalTo("test_index-000003"));
        assertThat(response.isDryRun(), equalTo(false));
        assertThat(response.isRolledOver(), equalTo(true));
        assertThat(response.getConditionStatus().size(), equalTo(0));
<<<<<<< HEAD
        final ClusterState state = clusterAdmin().prepareState().get().getState();
        final IndexMetadata oldIndex = state.metadata().getProject().index("test_index-2");
        final IndexMetadata newIndex = state.metadata().getProject().index("test_index-000003");
=======
        final ClusterState state = clusterAdmin().prepareState(TEST_REQUEST_TIMEOUT).get().getState();
        final IndexMetadata oldIndex = state.metadata().index("test_index-2");
        final IndexMetadata newIndex = state.metadata().index("test_index-000003");
>>>>>>> ecd887d6
        assertThat(newIndex.getNumberOfShards(), equalTo(1));
        assertThat(newIndex.getNumberOfReplicas(), equalTo(0));
        assertTrue(newIndex.getAliases().containsKey("test_alias"));
        assertTrue(newIndex.getAliases().containsKey("extra_alias"));
        if (explicitWriteIndex) {
            assertFalse(oldIndex.getAliases().get("test_alias").writeIndex());
            assertTrue(newIndex.getAliases().get("test_alias").writeIndex());
        } else {
            assertFalse(oldIndex.getAliases().containsKey("test_alias"));
        }
    }

    public void testRolloverWithIndexSettingsWithoutPrefix() throws Exception {
        Alias testAlias = new Alias("test_alias");
        boolean explicitWriteIndex = randomBoolean();
        if (explicitWriteIndex) {
            testAlias.writeIndex(true);
        }
        assertAcked(prepareCreate("test_index-2").addAlias(testAlias).get());
        indexDoc("test_index-2", "1", "field", "value");
        flush("test_index-2");
        final RolloverResponse response = indicesAdmin().prepareRolloverIndex("test_alias")
            .settings(indexSettings(1, 0).build())
            .alias(new Alias("extra_alias"))
            .get();
        assertThat(response.getOldIndex(), equalTo("test_index-2"));
        assertThat(response.getNewIndex(), equalTo("test_index-000003"));
        assertThat(response.isDryRun(), equalTo(false));
        assertThat(response.isRolledOver(), equalTo(true));
        assertThat(response.getConditionStatus().size(), equalTo(0));
<<<<<<< HEAD
        final ClusterState state = clusterAdmin().prepareState().get().getState();
        final IndexMetadata oldIndex = state.metadata().getProject().index("test_index-2");
        final IndexMetadata newIndex = state.metadata().getProject().index("test_index-000003");
=======
        final ClusterState state = clusterAdmin().prepareState(TEST_REQUEST_TIMEOUT).get().getState();
        final IndexMetadata oldIndex = state.metadata().index("test_index-2");
        final IndexMetadata newIndex = state.metadata().index("test_index-000003");
>>>>>>> ecd887d6
        assertThat(newIndex.getNumberOfShards(), equalTo(1));
        assertThat(newIndex.getNumberOfReplicas(), equalTo(0));
        assertTrue(newIndex.getAliases().containsKey("test_alias"));
        assertTrue(newIndex.getAliases().containsKey("extra_alias"));
        if (explicitWriteIndex) {
            assertFalse(oldIndex.getAliases().get("test_alias").writeIndex());
            assertTrue(newIndex.getAliases().get("test_alias").writeIndex());
        } else {
            assertFalse(oldIndex.getAliases().containsKey("test_alias"));
        }
    }

    public void testRolloverDryRun() throws Exception {
        if (randomBoolean()) {
            PutIndexTemplateRequestBuilder putTemplate = indicesAdmin().preparePutTemplate("test_index")
                .setPatterns(List.of("test_index-*"))
                .setOrder(-1)
                .setSettings(Settings.builder().put(AutoExpandReplicas.SETTING.getKey(), "0-all"));
            assertAcked(putTemplate.get());
        }
        assertAcked(prepareCreate("test_index-1").addAlias(new Alias("test_alias")).get());
        indexDoc("test_index-1", "1", "field", "value");
        flush("test_index-1");
        ensureGreen();
        Logger allocationServiceLogger = LogManager.getLogger(AllocationService.class);

        final RolloverResponse response;
        try (var mockLog = MockLog.capture(AllocationService.class)) {
            mockLog.addExpectation(
                new MockLog.UnseenEventExpectation(
                    "no related message logged on dry run",
                    AllocationService.class.getName(),
                    Level.INFO,
                    "*test_index*"
                )
            );
            response = indicesAdmin().prepareRolloverIndex("test_alias").dryRun(true).get();
            mockLog.assertAllExpectationsMatched();
        }

        assertThat(response.getOldIndex(), equalTo("test_index-1"));
        assertThat(response.getNewIndex(), equalTo("test_index-000002"));
        assertThat(response.isDryRun(), equalTo(true));
        assertThat(response.isRolledOver(), equalTo(false));
        assertThat(response.getConditionStatus().size(), equalTo(0));
<<<<<<< HEAD
        final ClusterState state = clusterAdmin().prepareState().get().getState();
        final IndexMetadata oldIndex = state.metadata().getProject().index("test_index-1");
=======
        final ClusterState state = clusterAdmin().prepareState(TEST_REQUEST_TIMEOUT).get().getState();
        final IndexMetadata oldIndex = state.metadata().index("test_index-1");
>>>>>>> ecd887d6
        assertTrue(oldIndex.getAliases().containsKey("test_alias"));
        final IndexMetadata newIndex = state.metadata().getProject().index("test_index-000002");
        assertNull(newIndex);
    }

    public void testRolloverLazy() throws Exception {
        if (randomBoolean()) {
            PutIndexTemplateRequestBuilder putTemplate = indicesAdmin().preparePutTemplate("test_index")
                .setPatterns(List.of("test_index-*"))
                .setOrder(-1)
                .setSettings(Settings.builder().put(AutoExpandReplicas.SETTING.getKey(), "0-all"));
            assertAcked(putTemplate.get());
        }
        assertAcked(prepareCreate("test_index-1").addAlias(new Alias("test_alias")).get());
        indexDoc("test_index-1", "1", "field", "value");
        flush("test_index-1");
        ensureGreen();

        IllegalArgumentException exception = expectThrows(IllegalArgumentException.class, () -> {
            RolloverConditions.Builder rolloverConditionsBuilder = RolloverConditions.newBuilder();
            if (randomBoolean()) {
                rolloverConditionsBuilder.addMaxIndexDocsCondition(1L);
            }
            indicesAdmin().prepareRolloverIndex("test_alias")
                .dryRun(randomBoolean())
                .lazy(true)
                .setConditions(rolloverConditionsBuilder)
                .get();
        });
        assertThat(exception.getMessage(), containsString("can be applied only on a data stream"));

    }

    public void testRolloverConditionsNotMet() throws Exception {
        boolean explicitWriteIndex = randomBoolean();
        Alias testAlias = new Alias("test_alias");
        if (explicitWriteIndex) {
            testAlias.writeIndex(true);
        }
        assertAcked(prepareCreate("test_index-0").addAlias(testAlias).get());
        indexDoc("test_index-0", "1", "field", "value");
        flush("test_index-0");
        final RolloverResponse response = indicesAdmin().prepareRolloverIndex("test_alias")
            .setConditions(
                RolloverConditions.newBuilder()
                    .addMaxIndexSizeCondition(new ByteSizeValue(10, ByteSizeUnit.MB))
                    .addMaxIndexAgeCondition(TimeValue.timeValueHours(4))
            )
            .get();
        assertThat(response.getOldIndex(), equalTo("test_index-0"));
        assertThat(response.getNewIndex(), equalTo("test_index-000001"));
        assertThat(response.isDryRun(), equalTo(false));
        assertThat(response.isRolledOver(), equalTo(false));
        assertThat(response.getConditionStatus().size(), equalTo(2));
        assertThat(response.getConditionStatus().values(), everyItem(is(false)));
        Set<String> conditions = response.getConditionStatus().keySet();
        assertThat(
            conditions,
            containsInAnyOrder(
                new MaxSizeCondition(new ByteSizeValue(10, ByteSizeUnit.MB)).toString(),
                new MaxAgeCondition(TimeValue.timeValueHours(4)).toString()
            )
        );

<<<<<<< HEAD
        final ClusterState state = clusterAdmin().prepareState().get().getState();
        final IndexMetadata oldIndex = state.metadata().getProject().index("test_index-0");
=======
        final ClusterState state = clusterAdmin().prepareState(TEST_REQUEST_TIMEOUT).get().getState();
        final IndexMetadata oldIndex = state.metadata().index("test_index-0");
>>>>>>> ecd887d6
        assertTrue(oldIndex.getAliases().containsKey("test_alias"));
        if (explicitWriteIndex) {
            assertTrue(oldIndex.getAliases().get("test_alias").writeIndex());
        } else {
            assertNull(oldIndex.getAliases().get("test_alias").writeIndex());
        }
        final IndexMetadata newIndex = state.metadata().getProject().index("test_index-000001");
        assertNull(newIndex);
    }

    public void testRolloverWithNewIndexName() throws Exception {
        Alias testAlias = new Alias("test_alias");
        boolean explicitWriteIndex = randomBoolean();
        if (explicitWriteIndex) {
            testAlias.writeIndex(true);
        }
        assertAcked(prepareCreate("test_index").addAlias(testAlias).get());
        indexDoc("test_index", "1", "field", "value");
        flush("test_index");
        final RolloverResponse response = indicesAdmin().prepareRolloverIndex("test_alias").setNewIndexName("test_new_index").get();
        assertThat(response.getOldIndex(), equalTo("test_index"));
        assertThat(response.getNewIndex(), equalTo("test_new_index"));
        assertThat(response.isDryRun(), equalTo(false));
        assertThat(response.isRolledOver(), equalTo(true));
        assertThat(response.getConditionStatus().size(), equalTo(0));
<<<<<<< HEAD
        final ClusterState state = clusterAdmin().prepareState().get().getState();
        final IndexMetadata oldIndex = state.metadata().getProject().index("test_index");
        final IndexMetadata newIndex = state.metadata().getProject().index("test_new_index");
=======
        final ClusterState state = clusterAdmin().prepareState(TEST_REQUEST_TIMEOUT).get().getState();
        final IndexMetadata oldIndex = state.metadata().index("test_index");
        final IndexMetadata newIndex = state.metadata().index("test_new_index");
>>>>>>> ecd887d6
        assertTrue(newIndex.getAliases().containsKey("test_alias"));
        if (explicitWriteIndex) {
            assertFalse(oldIndex.getAliases().get("test_alias").writeIndex());
            assertTrue(newIndex.getAliases().get("test_alias").writeIndex());
        } else {
            assertFalse(oldIndex.getAliases().containsKey("test_alias"));
        }
    }

    public void testRolloverOnExistingIndex() throws Exception {
        assertAcked(prepareCreate("test_index-0").addAlias(new Alias("test_alias")).get());
        indexDoc("test_index-0", "1", "field", "value");
        assertAcked(prepareCreate("test_index-000001").get());
        indexDoc("test_index-000001", "1", "field", "value");
        flush("test_index-0", "test_index-000001");
        try {
            indicesAdmin().prepareRolloverIndex("test_alias").get();
            fail("expected failure due to existing rollover index");
        } catch (ResourceAlreadyExistsException e) {
            assertThat(e.getIndex().getName(), equalTo("test_index-000001"));
        }
    }

    public void testRolloverWithDateMath() {
        ZonedDateTime now = ZonedDateTime.now(ZoneOffset.UTC);
        assumeTrue("only works on the same day", now.plusMinutes(5).getDayOfYear() == now.getDayOfYear());
        String index = "test-" + DateFormatter.forPattern("yyyy.MM.dd").format(now) + "-1";
        String dateMathExp = "<test-{now/d}-1>";
        assertAcked(prepareCreate(dateMathExp).addAlias(new Alias("test_alias")).get());
        ensureGreen(index);
        // now we modify the provided name such that we can test that the pattern is carried on
        indicesAdmin().prepareClose(index).get();
        updateIndexSettings(Settings.builder().put(IndexMetadata.SETTING_INDEX_PROVIDED_NAME, "<test-{now/M{yyyy.MM}}-1>"), index);

        indicesAdmin().prepareOpen(index).get();
        ensureGreen(index);
        RolloverResponse response = indicesAdmin().prepareRolloverIndex("test_alias").get();
        assertThat(response.getOldIndex(), equalTo(index));
        assertThat(response.getNewIndex(), equalTo("test-" + DateFormatter.forPattern("yyyy.MM").format(now) + "-000002"));
        assertThat(response.isDryRun(), equalTo(false));
        assertThat(response.isRolledOver(), equalTo(true));
        assertThat(response.getConditionStatus().size(), equalTo(0));

        response = indicesAdmin().prepareRolloverIndex("test_alias").get();
        assertThat(response.getOldIndex(), equalTo("test-" + DateFormatter.forPattern("yyyy.MM").format(now) + "-000002"));
        assertThat(response.getNewIndex(), equalTo("test-" + DateFormatter.forPattern("yyyy.MM").format(now) + "-000003"));
        assertThat(response.isDryRun(), equalTo(false));
        assertThat(response.isRolledOver(), equalTo(true));
        assertThat(response.getConditionStatus().size(), equalTo(0));

        GetSettingsResponse getSettingsResponse = indicesAdmin().prepareGetSettings(response.getOldIndex(), response.getNewIndex()).get();
        assertEquals(
            "<test-{now/M{yyyy.MM}}-000002>",
            getSettingsResponse.getSetting(response.getOldIndex(), IndexMetadata.SETTING_INDEX_PROVIDED_NAME)
        );
        assertEquals(
            "<test-{now/M{yyyy.MM}}-000003>",
            getSettingsResponse.getSetting(response.getNewIndex(), IndexMetadata.SETTING_INDEX_PROVIDED_NAME)
        );

        response = indicesAdmin().prepareRolloverIndex("test_alias").setNewIndexName("<test-{now/d}-000004>").get();
        assertThat(response.getOldIndex(), equalTo("test-" + DateFormatter.forPattern("yyyy.MM").format(now) + "-000003"));
        assertThat(response.getNewIndex(), equalTo("test-" + DateFormatter.forPattern("yyyy.MM.dd").format(now) + "-000004"));
        assertThat(response.isDryRun(), equalTo(false));
        assertThat(response.isRolledOver(), equalTo(true));
        assertThat(response.getConditionStatus().size(), equalTo(0));
    }

    public void testRolloverMaxSize() throws Exception {
        assertAcked(prepareCreate("test-1").addAlias(new Alias("test_alias")).get());
        int numDocs = randomIntBetween(10, 20);
        for (int i = 0; i < numDocs; i++) {
            indexDoc("test-1", Integer.toString(i), "field", "foo-" + i);
        }
        flush("test-1");
        refresh("test_alias");

        // A large max_size
        {
            final RolloverResponse response = indicesAdmin().prepareRolloverIndex("test_alias")
                .setConditions(
                    RolloverConditions.newBuilder()
                        .addMaxIndexSizeCondition(new ByteSizeValue(randomIntBetween(100, 50 * 1024), ByteSizeUnit.MB))
                )
                .get();
            assertThat(response.getOldIndex(), equalTo("test-1"));
            assertThat(response.getNewIndex(), equalTo("test-000002"));
            assertThat("No rollover with a large max_size condition", response.isRolledOver(), equalTo(false));
<<<<<<< HEAD
            final IndexMetadata oldIndex = clusterAdmin().prepareState().get().getState().metadata().getProject().index("test-1");
=======
            final IndexMetadata oldIndex = clusterAdmin().prepareState(TEST_REQUEST_TIMEOUT).get().getState().metadata().index("test-1");
>>>>>>> ecd887d6
            assertThat(oldIndex.getRolloverInfos().size(), equalTo(0));
        }

        // A small max_size
        {
            ByteSizeValue maxSizeValue = new ByteSizeValue(randomIntBetween(1, 20), ByteSizeUnit.BYTES);
            long beforeTime = client().threadPool().absoluteTimeInMillis() - 1000L;
            final RolloverResponse response = indicesAdmin().prepareRolloverIndex("test_alias")
                .setConditions(RolloverConditions.newBuilder().addMaxIndexSizeCondition(maxSizeValue))
                .get();
            assertThat(response.getOldIndex(), equalTo("test-1"));
            assertThat(response.getNewIndex(), equalTo("test-000002"));
            assertThat("Should rollover with a small max_size condition", response.isRolledOver(), equalTo(true));
<<<<<<< HEAD
            final IndexMetadata oldIndex = clusterAdmin().prepareState().get().getState().metadata().getProject().index("test-1");
=======
            final IndexMetadata oldIndex = clusterAdmin().prepareState(TEST_REQUEST_TIMEOUT).get().getState().metadata().index("test-1");
>>>>>>> ecd887d6
            List<Condition<?>> metConditions = oldIndex.getRolloverInfos().get("test_alias").getMetConditions();
            assertThat(metConditions.size(), equalTo(1));
            assertThat(metConditions.get(0).toString(), equalTo(new MaxSizeCondition(maxSizeValue).toString()));
            assertThat(
                oldIndex.getRolloverInfos().get("test_alias").getTime(),
                is(both(greaterThanOrEqualTo(beforeTime)).and(lessThanOrEqualTo(client().threadPool().absoluteTimeInMillis() + 1000L)))
            );
        }

        // An empty index
        {
            final RolloverResponse response = indicesAdmin().prepareRolloverIndex("test_alias")
                .setConditions(
                    RolloverConditions.newBuilder()
                        .addMaxIndexSizeCondition(new ByteSizeValue(randomNonNegativeLong(), ByteSizeUnit.BYTES))
                        .addMinIndexDocsCondition(1L)
                )
                .get();
            assertThat(response.getOldIndex(), equalTo("test-000002"));
            assertThat(response.getNewIndex(), equalTo("test-000003"));
            assertThat("No rollover with an empty index", response.isRolledOver(), equalTo(false));
<<<<<<< HEAD
            final IndexMetadata oldIndex = clusterAdmin().prepareState().get().getState().metadata().getProject().index("test-000002");
=======
            final IndexMetadata oldIndex = clusterAdmin().prepareState(TEST_REQUEST_TIMEOUT)
                .get()
                .getState()
                .metadata()
                .index("test-000002");
>>>>>>> ecd887d6
            assertThat(oldIndex.getRolloverInfos().size(), equalTo(0));
        }
    }

    public void testRolloverMaxPrimaryShardSize() throws Exception {
        assertAcked(prepareCreate("test-1").addAlias(new Alias("test_alias")).get());
        int numDocs = randomIntBetween(10, 20);
        for (int i = 0; i < numDocs; i++) {
            indexDoc("test-1", Integer.toString(i), "field", "foo-" + i);
        }
        flush("test-1");
        refresh("test_alias");

        // A large max_primary_shard_size
        {
            final RolloverResponse response = indicesAdmin().prepareRolloverIndex("test_alias")
                .setConditions(
                    RolloverConditions.newBuilder()
                        .addMaxPrimaryShardSizeCondition(new ByteSizeValue(randomIntBetween(100, 50 * 1024), ByteSizeUnit.MB))
                )
                .get();
            assertThat(response.getOldIndex(), equalTo("test-1"));
            assertThat(response.getNewIndex(), equalTo("test-000002"));
            assertThat("No rollover with a large max_primary_shard_size condition", response.isRolledOver(), equalTo(false));
<<<<<<< HEAD
            final IndexMetadata oldIndex = clusterAdmin().prepareState().get().getState().metadata().getProject().index("test-1");
=======
            final IndexMetadata oldIndex = clusterAdmin().prepareState(TEST_REQUEST_TIMEOUT).get().getState().metadata().index("test-1");
>>>>>>> ecd887d6
            assertThat(oldIndex.getRolloverInfos().size(), equalTo(0));
        }

        // A small max_primary_shard_size
        {
            ByteSizeValue maxPrimaryShardSizeCondition = new ByteSizeValue(randomIntBetween(1, 20), ByteSizeUnit.BYTES);
            long beforeTime = client().threadPool().absoluteTimeInMillis() - 1000L;
            final RolloverResponse response = indicesAdmin().prepareRolloverIndex("test_alias")
                .setConditions(RolloverConditions.newBuilder().addMaxPrimaryShardSizeCondition(maxPrimaryShardSizeCondition))
                .get();
            assertThat(response.getOldIndex(), equalTo("test-1"));
            assertThat(response.getNewIndex(), equalTo("test-000002"));
            assertThat("Should rollover with a small max_primary_shard_size condition", response.isRolledOver(), equalTo(true));
<<<<<<< HEAD
            final IndexMetadata oldIndex = clusterAdmin().prepareState().get().getState().metadata().getProject().index("test-1");
=======
            final IndexMetadata oldIndex = clusterAdmin().prepareState(TEST_REQUEST_TIMEOUT).get().getState().metadata().index("test-1");
>>>>>>> ecd887d6
            List<Condition<?>> metConditions = oldIndex.getRolloverInfos().get("test_alias").getMetConditions();
            assertThat(metConditions.size(), equalTo(1));
            assertThat(metConditions.get(0).toString(), equalTo(new MaxPrimaryShardSizeCondition(maxPrimaryShardSizeCondition).toString()));
            assertThat(
                oldIndex.getRolloverInfos().get("test_alias").getTime(),
                is(both(greaterThanOrEqualTo(beforeTime)).and(lessThanOrEqualTo(client().threadPool().absoluteTimeInMillis() + 1000L)))
            );
        }

        // An empty index
        {
            final RolloverResponse response = indicesAdmin().prepareRolloverIndex("test_alias")
                .setConditions(
                    RolloverConditions.newBuilder()
                        .addMaxPrimaryShardSizeCondition(new ByteSizeValue(randomNonNegativeLong(), ByteSizeUnit.BYTES))
                        .addMinIndexDocsCondition(1L)
                )
                .get();
            assertThat(response.getOldIndex(), equalTo("test-000002"));
            assertThat(response.getNewIndex(), equalTo("test-000003"));
            assertThat("No rollover with an empty index", response.isRolledOver(), equalTo(false));
<<<<<<< HEAD
            final IndexMetadata oldIndex = clusterAdmin().prepareState().get().getState().metadata().getProject().index("test-000002");
=======
            final IndexMetadata oldIndex = clusterAdmin().prepareState(TEST_REQUEST_TIMEOUT)
                .get()
                .getState()
                .metadata()
                .index("test-000002");
>>>>>>> ecd887d6
            assertThat(oldIndex.getRolloverInfos().size(), equalTo(0));
        }
    }

    public void testRolloverMaxPrimaryShardDocs() throws Exception {
        assertAcked(
            prepareCreate("test-1").setSettings(Settings.builder().put("index.number_of_shards", 1)).addAlias(new Alias("test_alias"))
        );
        int numDocs = randomIntBetween(10, 20);
        for (int i = 0; i < numDocs; i++) {
            indexDoc("test-1", Integer.toString(i), "field", "foo-" + i);
        }
        flush("test-1");
        refresh("test_alias");

        // A large max_primary_shard_docs
        {
            final RolloverResponse response = indicesAdmin().prepareRolloverIndex("test_alias")
                .setConditions(RolloverConditions.newBuilder().addMaxPrimaryShardDocsCondition(randomLongBetween(21, 30)))
                .get();
            assertThat(response.getOldIndex(), equalTo("test-1"));
            assertThat(response.getNewIndex(), equalTo("test-000002"));
            assertThat("No rollover with a large max_primary_shard_docs condition", response.isRolledOver(), equalTo(false));
<<<<<<< HEAD
            final IndexMetadata oldIndex = clusterAdmin().prepareState().get().getState().metadata().getProject().index("test-1");
=======
            final IndexMetadata oldIndex = clusterAdmin().prepareState(TEST_REQUEST_TIMEOUT).get().getState().metadata().index("test-1");
>>>>>>> ecd887d6
            assertThat(oldIndex.getRolloverInfos().size(), equalTo(0));
        }

        // A small max_primary_shard_docs
        {
            MaxPrimaryShardDocsCondition maxPrimaryShardDocsCondition = new MaxPrimaryShardDocsCondition(randomLongBetween(1, 9));
            long beforeTime = client().threadPool().absoluteTimeInMillis() - 1000L;
            final RolloverResponse response = indicesAdmin().prepareRolloverIndex("test_alias")
                .setConditions(RolloverConditions.newBuilder().addMaxPrimaryShardDocsCondition(maxPrimaryShardDocsCondition.value))
                .get();
            assertThat(response.getOldIndex(), equalTo("test-1"));
            assertThat(response.getNewIndex(), equalTo("test-000002"));
            assertThat("Should rollover with a small max_primary_shard_docs condition", response.isRolledOver(), equalTo(true));
<<<<<<< HEAD
            final IndexMetadata oldIndex = clusterAdmin().prepareState().get().getState().metadata().getProject().index("test-1");
=======
            final IndexMetadata oldIndex = clusterAdmin().prepareState(TEST_REQUEST_TIMEOUT).get().getState().metadata().index("test-1");
>>>>>>> ecd887d6
            List<Condition<?>> metConditions = oldIndex.getRolloverInfos().get("test_alias").getMetConditions();
            assertThat(metConditions.size(), equalTo(1));
            assertThat(
                metConditions.get(0).toString(),
                equalTo(new MaxPrimaryShardDocsCondition(maxPrimaryShardDocsCondition.value).toString())
            );
            assertThat(
                oldIndex.getRolloverInfos().get("test_alias").getTime(),
                is(both(greaterThanOrEqualTo(beforeTime)).and(lessThanOrEqualTo(client().threadPool().absoluteTimeInMillis() + 1000L)))
            );
        }

        // An empty index
        {
            final RolloverResponse response = indicesAdmin().prepareRolloverIndex("test_alias")
                .setConditions(
                    RolloverConditions.newBuilder().addMaxPrimaryShardDocsCondition(randomNonNegativeLong()).addMinIndexDocsCondition(1L)
                )
                .get();
            assertThat(response.getOldIndex(), equalTo("test-000002"));
            assertThat(response.getNewIndex(), equalTo("test-000003"));
            assertThat("No rollover with an empty index", response.isRolledOver(), equalTo(false));
<<<<<<< HEAD
            final IndexMetadata oldIndex = clusterAdmin().prepareState().get().getState().metadata().getProject().index("test-000002");
=======
            final IndexMetadata oldIndex = clusterAdmin().prepareState(TEST_REQUEST_TIMEOUT)
                .get()
                .getState()
                .metadata()
                .index("test-000002");
>>>>>>> ecd887d6
            assertThat(oldIndex.getRolloverInfos().size(), equalTo(0));
        }
    }

    public void testRejectIfAliasFoundInTemplate() throws Exception {
        indicesAdmin().preparePutTemplate("logs").setPatterns(Collections.singletonList("logs-*")).addAlias(new Alias("logs-write")).get();
        assertAcked(indicesAdmin().prepareCreate("logs-000001").get());
        ensureYellow("logs-write");
        final IllegalArgumentException error = expectThrows(
            IllegalArgumentException.class,
            indicesAdmin().prepareRolloverIndex("logs-write")
        );
        assertThat(
            error.getMessage(),
            equalTo(
                "Rollover alias [logs-write] can point to multiple indices, found duplicated alias [[logs-write]] in index template [logs]"
            )
        );
    }

    public void testRolloverWithClosedIndexInAlias() {
        final String aliasName = "alias";
        final String openNonwriteIndex = "open-index-nonwrite";
        final String closedIndex = "closed-index-nonwrite";
        final String writeIndexPrefix = "write-index-";
        assertAcked(prepareCreate(openNonwriteIndex).addAlias(new Alias(aliasName)).get());
        assertAcked(prepareCreate(closedIndex).addAlias(new Alias(aliasName)).get());
        assertAcked(prepareCreate(writeIndexPrefix + "000001").addAlias(new Alias(aliasName).writeIndex(true)).get());
        ensureGreen();

        index(closedIndex, null, "{\"foo\": \"bar\"}");
        index(aliasName, null, "{\"foo\": \"bar\"}");
        index(aliasName, null, "{\"foo\": \"bar\"}");
        refresh(aliasName);

        assertAcked(indicesAdmin().prepareClose(closedIndex).setTimeout(TimeValue.timeValueSeconds(60)).get());

        RolloverResponse rolloverResponse = indicesAdmin().prepareRolloverIndex(aliasName)
            .setConditions(RolloverConditions.newBuilder().addMaxIndexDocsCondition(1L))
            .get();
        assertTrue(rolloverResponse.isRolledOver());
        assertEquals(writeIndexPrefix + "000001", rolloverResponse.getOldIndex());
        assertEquals(writeIndexPrefix + "000002", rolloverResponse.getNewIndex());
    }

    public void testRolloverWithClosedWriteIndex() throws Exception {
        final String aliasName = "alias";
        final String openNonwriteIndex = "open-index-nonwrite";
        final String closedIndex = "closed-index-nonwrite";
        final String writeIndexPrefix = "write-index-";
        assertAcked(prepareCreate(openNonwriteIndex).addAlias(new Alias(aliasName)).get());
        assertAcked(prepareCreate(closedIndex).addAlias(new Alias(aliasName)).get());
        assertAcked(prepareCreate(writeIndexPrefix + "000001").addAlias(new Alias(aliasName).writeIndex(true)).get());
        ensureGreen(openNonwriteIndex, closedIndex, writeIndexPrefix + "000001");
        index(closedIndex, null, "{\"foo\": \"bar\"}");
        index(aliasName, null, "{\"foo\": \"bar\"}");
        index(aliasName, null, "{\"foo\": \"bar\"}");
        refresh(aliasName);

        assertAcked(indicesAdmin().prepareClose(closedIndex).get());
        assertAcked(indicesAdmin().prepareClose(writeIndexPrefix + "000001").get());
        ensureGreen(aliasName);

        RolloverResponse rolloverResponse = indicesAdmin().prepareRolloverIndex(aliasName)
            .setConditions(RolloverConditions.newBuilder().addMaxIndexDocsCondition(1L))
            .get();
        assertTrue(rolloverResponse.isRolledOver());
        assertEquals(writeIndexPrefix + "000001", rolloverResponse.getOldIndex());
        assertEquals(writeIndexPrefix + "000002", rolloverResponse.getNewIndex());
    }

    public void testRolloverWithHiddenAliasesAndExplicitWriteIndex() {
        long beforeTime = client().threadPool().absoluteTimeInMillis() - 1000L;
        final String indexNamePrefix = "test_index_hidden-";
        final String firstIndexName = indexNamePrefix + "000001";
        final String secondIndexName = indexNamePrefix + "000002";

        final String aliasName = "test_alias";
        assertAcked(prepareCreate(firstIndexName).addAlias(new Alias(aliasName).writeIndex(true).isHidden(true)).get());
        indexDoc(aliasName, "1", "field", "value");
        refresh();
        final RolloverResponse response = indicesAdmin().prepareRolloverIndex(aliasName).get();
        assertThat(response.getOldIndex(), equalTo(firstIndexName));
        assertThat(response.getNewIndex(), equalTo(secondIndexName));
        assertThat(response.isDryRun(), equalTo(false));
        assertThat(response.isRolledOver(), equalTo(true));
        assertThat(response.getConditionStatus().size(), equalTo(0));
<<<<<<< HEAD
        final ClusterState state = clusterAdmin().prepareState().get().getState();
        final IndexMetadata oldIndex = state.metadata().getProject().index(firstIndexName);
=======
        final ClusterState state = clusterAdmin().prepareState(TEST_REQUEST_TIMEOUT).get().getState();
        final IndexMetadata oldIndex = state.metadata().index(firstIndexName);
>>>>>>> ecd887d6
        assertTrue(oldIndex.getAliases().containsKey(aliasName));
        assertTrue(oldIndex.getAliases().get(aliasName).isHidden());
        assertFalse(oldIndex.getAliases().get(aliasName).writeIndex());
        final IndexMetadata newIndex = state.metadata().getProject().index(secondIndexName);
        assertTrue(newIndex.getAliases().containsKey(aliasName));
        assertTrue(newIndex.getAliases().get(aliasName).isHidden());
        assertTrue(newIndex.getAliases().get(aliasName).writeIndex());
        assertThat(oldIndex.getRolloverInfos().size(), equalTo(1));
        assertThat(oldIndex.getRolloverInfos().get(aliasName).getAlias(), equalTo(aliasName));
        assertThat(oldIndex.getRolloverInfos().get(aliasName).getMetConditions(), is(empty()));
        assertThat(
            oldIndex.getRolloverInfos().get(aliasName).getTime(),
            is(both(greaterThanOrEqualTo(beforeTime)).and(lessThanOrEqualTo(client().threadPool().absoluteTimeInMillis() + 1000L)))
        );
    }

    public void testRolloverWithHiddenAliasesAndImplicitWriteIndex() {
        long beforeTime = client().threadPool().absoluteTimeInMillis() - 1000L;
        final String indexNamePrefix = "test_index_hidden-";
        final String firstIndexName = indexNamePrefix + "000001";
        final String secondIndexName = indexNamePrefix + "000002";

        final String aliasName = "test_alias";
        assertAcked(prepareCreate(firstIndexName).addAlias(new Alias(aliasName).isHidden(true)).get());
        indexDoc(aliasName, "1", "field", "value");
        refresh();
        final RolloverResponse response = indicesAdmin().prepareRolloverIndex(aliasName).get();
        assertThat(response.getOldIndex(), equalTo(firstIndexName));
        assertThat(response.getNewIndex(), equalTo(secondIndexName));
        assertThat(response.isDryRun(), equalTo(false));
        assertThat(response.isRolledOver(), equalTo(true));
        assertThat(response.getConditionStatus().size(), equalTo(0));
<<<<<<< HEAD
        final ClusterState state = clusterAdmin().prepareState().get().getState();
        final IndexMetadata oldIndex = state.metadata().getProject().index(firstIndexName);
=======
        final ClusterState state = clusterAdmin().prepareState(TEST_REQUEST_TIMEOUT).get().getState();
        final IndexMetadata oldIndex = state.metadata().index(firstIndexName);
>>>>>>> ecd887d6
        assertFalse(oldIndex.getAliases().containsKey(aliasName));
        final IndexMetadata newIndex = state.metadata().getProject().index(secondIndexName);
        assertTrue(newIndex.getAliases().containsKey(aliasName));
        assertTrue(newIndex.getAliases().get(aliasName).isHidden());
        assertThat(newIndex.getAliases().get(aliasName).writeIndex(), nullValue());
        assertThat(oldIndex.getRolloverInfos().size(), equalTo(1));
        assertThat(oldIndex.getRolloverInfos().get(aliasName).getAlias(), equalTo(aliasName));
        assertThat(oldIndex.getRolloverInfos().get(aliasName).getMetConditions(), is(empty()));
        assertThat(
            oldIndex.getRolloverInfos().get(aliasName).getTime(),
            is(both(greaterThanOrEqualTo(beforeTime)).and(lessThanOrEqualTo(client().threadPool().absoluteTimeInMillis() + 1000L)))
        );
    }

    /**
     * Tests that multiple threads all racing to rollover based on a condition trigger one and only one rollover
     */
    public void testMultiThreadedRollover() throws Exception {
        final String aliasName = "alias";
        final String writeIndexPrefix = "tt-";
        assertAcked(prepareCreate(writeIndexPrefix + "000001").addAlias(new Alias(aliasName).writeIndex(true)).get());
        ensureGreen();

        final int threadCount = randomIntBetween(5, 10);
        final CyclicBarrier barrier = new CyclicBarrier(threadCount + 1);
        final AtomicBoolean running = new AtomicBoolean(true);
        Set<Thread> threads = IntStream.range(0, threadCount).mapToObj(i -> new Thread(() -> {
            try {
                logger.info("--> [{}] waiting for all the other threads before starting", i);
                barrier.await();
                while (running.get()) {
                    RolloverResponse resp = indicesAdmin().prepareRolloverIndex(aliasName)
                        .setConditions(RolloverConditions.newBuilder().addMaxIndexDocsCondition(1L))
                        .get();
                    if (resp.isRolledOver()) {
                        logger.info("--> thread [{}] successfully rolled over: {}", i, Strings.toString(resp));
                        assertThat(resp.getOldIndex(), equalTo(writeIndexPrefix + "000001"));
                        assertThat(resp.getNewIndex(), equalTo(writeIndexPrefix + "000002"));
                    }
                }
            } catch (Exception e) {
                logger.error(() -> "thread [" + i + "] encountered unexpected exception", e);
                fail("we should not encounter unexpected exceptions");
            }
        }, "rollover-thread-" + i)).collect(Collectors.toSet());

        threads.forEach(Thread::start);

        // Okay, signal the floodgates to open
        barrier.await();

        index(aliasName, null, "{\"foo\": \"bar\"}");

        assertBusy(() -> {
            try {
                indicesAdmin().prepareGetIndex().addIndices(writeIndexPrefix + "000002").get();
            } catch (Exception e) {
                logger.info("--> expecting second index to be created but it has not yet been created");
                fail("expecting second index to exist");
            }
        });

        // Tell everyone to stop trying to roll over
        running.set(false);

        threads.forEach(thread -> {
            try {
                thread.join(1000);
            } catch (Exception e) {
                logger.warn("expected thread to be stopped, but got", e);
            }
        });

        // We should *NOT* have a third index, it should have rolled over *exactly* once
        expectThrows(Exception.class, indicesAdmin().prepareGetIndex().addIndices(writeIndexPrefix + "000003"));
    }

    public void testRolloverConcurrently() throws Exception {
        int numOfThreads = 5;
        int numberOfRolloversPerThread = 20;

        var putTemplateRequest = new TransportPutComposableIndexTemplateAction.Request("my-template");
        var template = new Template(
            Settings.builder()
                // Avoid index check, which gets randomly inserted by test framework. This slows down the test a bit.
                .put(IndexSettings.INDEX_CHECK_ON_STARTUP.getKey(), false)
                .put(IndexMetadata.SETTING_NUMBER_OF_REPLICAS, 0)
                .build(),
            null,
            null
        );
        putTemplateRequest.indexTemplate(
            ComposableIndexTemplate.builder().indexPatterns(List.of("test-*")).template(template).priority(100L).build()
        );
        assertAcked(client().execute(TransportPutComposableIndexTemplateAction.TYPE, putTemplateRequest).actionGet());

        final CyclicBarrier barrier = new CyclicBarrier(numOfThreads);
        runInParallel(numOfThreads, i -> {
            var aliasName = "test-" + i;
            assertAcked(prepareCreate(aliasName + "-000001").addAlias(new Alias(aliasName).writeIndex(true)).get());
            for (int j = 1; j <= numberOfRolloversPerThread; j++) {
                try {
                    barrier.await();
                } catch (Exception e) {
                    throw new RuntimeException(e);
                }
                var response = indicesAdmin().prepareRolloverIndex(aliasName).waitForActiveShards(ActiveShardCount.NONE).get();
                assertThat(response.getOldIndex(), equalTo(aliasName + Strings.format("-%06d", j)));
                assertThat(response.getNewIndex(), equalTo(aliasName + Strings.format("-%06d", j + 1)));
                assertThat(response.isDryRun(), equalTo(false));
                assertThat(response.isRolledOver(), equalTo(true));
            }
        });

        for (int i = 0; i < numOfThreads; i++) {
            var aliasName = "test-" + i;
            var response = indicesAdmin().getAliases(new GetAliasesRequest(aliasName)).get();
            List<Map.Entry<String, List<AliasMetadata>>> actual = response.getAliases().entrySet().stream().toList();
            List<Map.Entry<String, List<AliasMetadata>>> expected = new ArrayList<>(numberOfRolloversPerThread);
            int numOfIndices = numberOfRolloversPerThread + 1;
            for (int j = 1; j <= numOfIndices; j++) {
                AliasMetadata.Builder amBuilder = new AliasMetadata.Builder(aliasName);
                amBuilder.writeIndex(j == numOfIndices);
                expected.add(Map.entry(aliasName + Strings.format("-%06d", j), List.of(amBuilder.build())));
            }
            assertThat(actual, containsInAnyOrder(expected.toArray(Object[]::new)));
        }
    }

}<|MERGE_RESOLUTION|>--- conflicted
+++ resolved
@@ -83,13 +83,8 @@
         assertThat(response.isDryRun(), equalTo(false));
         assertThat(response.isRolledOver(), equalTo(true));
         assertThat(response.getConditionStatus().size(), equalTo(0));
-<<<<<<< HEAD
-        final ClusterState state = clusterAdmin().prepareState().get().getState();
+        final ClusterState state = clusterAdmin().prepareState(TEST_REQUEST_TIMEOUT).get().getState();
         final IndexMetadata oldIndex = state.metadata().getProject().index("test_index-1");
-=======
-        final ClusterState state = clusterAdmin().prepareState(TEST_REQUEST_TIMEOUT).get().getState();
-        final IndexMetadata oldIndex = state.metadata().index("test_index-1");
->>>>>>> ecd887d6
         if (explicitWriteIndex) {
             assertTrue(oldIndex.getAliases().containsKey("test_alias"));
             assertFalse(oldIndex.getAliases().get("test_alias").writeIndex());
@@ -111,13 +106,8 @@
         assertThat(response.isDryRun(), equalTo(false));
         assertThat(response.isRolledOver(), equalTo(true));
         assertThat(response.getConditionStatus().size(), equalTo(0));
-<<<<<<< HEAD
-        final ClusterState state = clusterAdmin().prepareState().get().getState();
+        final ClusterState state = clusterAdmin().prepareState(TEST_REQUEST_TIMEOUT).get().getState();
         final IndexMetadata oldIndex = state.metadata().getProject().index("test_index-2");
-=======
-        final ClusterState state = clusterAdmin().prepareState(TEST_REQUEST_TIMEOUT).get().getState();
-        final IndexMetadata oldIndex = state.metadata().index("test_index-2");
->>>>>>> ecd887d6
         assertFalse(oldIndex.getAliases().containsKey("test_alias"));
         final IndexMetadata newIndex = state.metadata().getProject().index("test_index-000003");
         assertTrue(newIndex.getAliases().containsKey("test_alias"));
@@ -149,13 +139,8 @@
         assertThat(response.isDryRun(), equalTo(false));
         assertThat(response.isRolledOver(), equalTo(true));
         assertThat(response.getConditionStatus().size(), equalTo(0));
-<<<<<<< HEAD
-        final ClusterState state = clusterAdmin().prepareState().get().getState();
+        final ClusterState state = clusterAdmin().prepareState(TEST_REQUEST_TIMEOUT).get().getState();
         final IndexMetadata oldIndex = state.metadata().getProject().index("test_index-2");
-=======
-        final ClusterState state = clusterAdmin().prepareState(TEST_REQUEST_TIMEOUT).get().getState();
-        final IndexMetadata oldIndex = state.metadata().index("test_index-2");
->>>>>>> ecd887d6
         assertTrue(oldIndex.getAliases().containsKey("test_alias"));
         assertFalse(oldIndex.getAliases().get("test_alias").writeIndex());
         final IndexMetadata newIndex = state.metadata().getProject().index("test_index-000003");
@@ -202,15 +187,9 @@
         assertThat(response.isDryRun(), equalTo(false));
         assertThat(response.isRolledOver(), equalTo(true));
         assertThat(response.getConditionStatus().size(), equalTo(0));
-<<<<<<< HEAD
-        final ClusterState state = clusterAdmin().prepareState().get().getState();
+        final ClusterState state = clusterAdmin().prepareState(TEST_REQUEST_TIMEOUT).get().getState();
         final IndexMetadata oldIndex = state.metadata().getProject().index("test_index-2");
         final IndexMetadata newIndex = state.metadata().getProject().index("test_index-000003");
-=======
-        final ClusterState state = clusterAdmin().prepareState(TEST_REQUEST_TIMEOUT).get().getState();
-        final IndexMetadata oldIndex = state.metadata().index("test_index-2");
-        final IndexMetadata newIndex = state.metadata().index("test_index-000003");
->>>>>>> ecd887d6
         assertThat(newIndex.getNumberOfShards(), equalTo(1));
         assertThat(newIndex.getNumberOfReplicas(), equalTo(0));
         assertTrue(newIndex.getAliases().containsKey("test_alias"));
@@ -241,15 +220,9 @@
         assertThat(response.isDryRun(), equalTo(false));
         assertThat(response.isRolledOver(), equalTo(true));
         assertThat(response.getConditionStatus().size(), equalTo(0));
-<<<<<<< HEAD
-        final ClusterState state = clusterAdmin().prepareState().get().getState();
+        final ClusterState state = clusterAdmin().prepareState(TEST_REQUEST_TIMEOUT).get().getState();
         final IndexMetadata oldIndex = state.metadata().getProject().index("test_index-2");
         final IndexMetadata newIndex = state.metadata().getProject().index("test_index-000003");
-=======
-        final ClusterState state = clusterAdmin().prepareState(TEST_REQUEST_TIMEOUT).get().getState();
-        final IndexMetadata oldIndex = state.metadata().index("test_index-2");
-        final IndexMetadata newIndex = state.metadata().index("test_index-000003");
->>>>>>> ecd887d6
         assertThat(newIndex.getNumberOfShards(), equalTo(1));
         assertThat(newIndex.getNumberOfReplicas(), equalTo(0));
         assertTrue(newIndex.getAliases().containsKey("test_alias"));
@@ -295,13 +268,8 @@
         assertThat(response.isDryRun(), equalTo(true));
         assertThat(response.isRolledOver(), equalTo(false));
         assertThat(response.getConditionStatus().size(), equalTo(0));
-<<<<<<< HEAD
-        final ClusterState state = clusterAdmin().prepareState().get().getState();
+        final ClusterState state = clusterAdmin().prepareState(TEST_REQUEST_TIMEOUT).get().getState();
         final IndexMetadata oldIndex = state.metadata().getProject().index("test_index-1");
-=======
-        final ClusterState state = clusterAdmin().prepareState(TEST_REQUEST_TIMEOUT).get().getState();
-        final IndexMetadata oldIndex = state.metadata().index("test_index-1");
->>>>>>> ecd887d6
         assertTrue(oldIndex.getAliases().containsKey("test_alias"));
         final IndexMetadata newIndex = state.metadata().getProject().index("test_index-000002");
         assertNull(newIndex);
@@ -366,13 +334,8 @@
             )
         );
 
-<<<<<<< HEAD
-        final ClusterState state = clusterAdmin().prepareState().get().getState();
+        final ClusterState state = clusterAdmin().prepareState(TEST_REQUEST_TIMEOUT).get().getState();
         final IndexMetadata oldIndex = state.metadata().getProject().index("test_index-0");
-=======
-        final ClusterState state = clusterAdmin().prepareState(TEST_REQUEST_TIMEOUT).get().getState();
-        final IndexMetadata oldIndex = state.metadata().index("test_index-0");
->>>>>>> ecd887d6
         assertTrue(oldIndex.getAliases().containsKey("test_alias"));
         if (explicitWriteIndex) {
             assertTrue(oldIndex.getAliases().get("test_alias").writeIndex());
@@ -398,15 +361,9 @@
         assertThat(response.isDryRun(), equalTo(false));
         assertThat(response.isRolledOver(), equalTo(true));
         assertThat(response.getConditionStatus().size(), equalTo(0));
-<<<<<<< HEAD
-        final ClusterState state = clusterAdmin().prepareState().get().getState();
+        final ClusterState state = clusterAdmin().prepareState(TEST_REQUEST_TIMEOUT).get().getState();
         final IndexMetadata oldIndex = state.metadata().getProject().index("test_index");
         final IndexMetadata newIndex = state.metadata().getProject().index("test_new_index");
-=======
-        final ClusterState state = clusterAdmin().prepareState(TEST_REQUEST_TIMEOUT).get().getState();
-        final IndexMetadata oldIndex = state.metadata().index("test_index");
-        final IndexMetadata newIndex = state.metadata().index("test_new_index");
->>>>>>> ecd887d6
         assertTrue(newIndex.getAliases().containsKey("test_alias"));
         if (explicitWriteIndex) {
             assertFalse(oldIndex.getAliases().get("test_alias").writeIndex());
@@ -495,11 +452,12 @@
             assertThat(response.getOldIndex(), equalTo("test-1"));
             assertThat(response.getNewIndex(), equalTo("test-000002"));
             assertThat("No rollover with a large max_size condition", response.isRolledOver(), equalTo(false));
-<<<<<<< HEAD
-            final IndexMetadata oldIndex = clusterAdmin().prepareState().get().getState().metadata().getProject().index("test-1");
-=======
-            final IndexMetadata oldIndex = clusterAdmin().prepareState(TEST_REQUEST_TIMEOUT).get().getState().metadata().index("test-1");
->>>>>>> ecd887d6
+            final IndexMetadata oldIndex = clusterAdmin().prepareState(TEST_REQUEST_TIMEOUT)
+                .get()
+                .getState()
+                .metadata()
+                .getProject()
+                .index("test-1");
             assertThat(oldIndex.getRolloverInfos().size(), equalTo(0));
         }
 
@@ -513,11 +471,12 @@
             assertThat(response.getOldIndex(), equalTo("test-1"));
             assertThat(response.getNewIndex(), equalTo("test-000002"));
             assertThat("Should rollover with a small max_size condition", response.isRolledOver(), equalTo(true));
-<<<<<<< HEAD
-            final IndexMetadata oldIndex = clusterAdmin().prepareState().get().getState().metadata().getProject().index("test-1");
-=======
-            final IndexMetadata oldIndex = clusterAdmin().prepareState(TEST_REQUEST_TIMEOUT).get().getState().metadata().index("test-1");
->>>>>>> ecd887d6
+            final IndexMetadata oldIndex = clusterAdmin().prepareState(TEST_REQUEST_TIMEOUT)
+                .get()
+                .getState()
+                .metadata()
+                .getProject()
+                .index("test-1");
             List<Condition<?>> metConditions = oldIndex.getRolloverInfos().get("test_alias").getMetConditions();
             assertThat(metConditions.size(), equalTo(1));
             assertThat(metConditions.get(0).toString(), equalTo(new MaxSizeCondition(maxSizeValue).toString()));
@@ -539,15 +498,12 @@
             assertThat(response.getOldIndex(), equalTo("test-000002"));
             assertThat(response.getNewIndex(), equalTo("test-000003"));
             assertThat("No rollover with an empty index", response.isRolledOver(), equalTo(false));
-<<<<<<< HEAD
-            final IndexMetadata oldIndex = clusterAdmin().prepareState().get().getState().metadata().getProject().index("test-000002");
-=======
             final IndexMetadata oldIndex = clusterAdmin().prepareState(TEST_REQUEST_TIMEOUT)
                 .get()
                 .getState()
                 .metadata()
+                .getProject()
                 .index("test-000002");
->>>>>>> ecd887d6
             assertThat(oldIndex.getRolloverInfos().size(), equalTo(0));
         }
     }
@@ -572,11 +528,12 @@
             assertThat(response.getOldIndex(), equalTo("test-1"));
             assertThat(response.getNewIndex(), equalTo("test-000002"));
             assertThat("No rollover with a large max_primary_shard_size condition", response.isRolledOver(), equalTo(false));
-<<<<<<< HEAD
-            final IndexMetadata oldIndex = clusterAdmin().prepareState().get().getState().metadata().getProject().index("test-1");
-=======
-            final IndexMetadata oldIndex = clusterAdmin().prepareState(TEST_REQUEST_TIMEOUT).get().getState().metadata().index("test-1");
->>>>>>> ecd887d6
+            final IndexMetadata oldIndex = clusterAdmin().prepareState(TEST_REQUEST_TIMEOUT)
+                .get()
+                .getState()
+                .metadata()
+                .getProject()
+                .index("test-1");
             assertThat(oldIndex.getRolloverInfos().size(), equalTo(0));
         }
 
@@ -590,11 +547,12 @@
             assertThat(response.getOldIndex(), equalTo("test-1"));
             assertThat(response.getNewIndex(), equalTo("test-000002"));
             assertThat("Should rollover with a small max_primary_shard_size condition", response.isRolledOver(), equalTo(true));
-<<<<<<< HEAD
-            final IndexMetadata oldIndex = clusterAdmin().prepareState().get().getState().metadata().getProject().index("test-1");
-=======
-            final IndexMetadata oldIndex = clusterAdmin().prepareState(TEST_REQUEST_TIMEOUT).get().getState().metadata().index("test-1");
->>>>>>> ecd887d6
+            final IndexMetadata oldIndex = clusterAdmin().prepareState(TEST_REQUEST_TIMEOUT)
+                .get()
+                .getState()
+                .metadata()
+                .getProject()
+                .index("test-1");
             List<Condition<?>> metConditions = oldIndex.getRolloverInfos().get("test_alias").getMetConditions();
             assertThat(metConditions.size(), equalTo(1));
             assertThat(metConditions.get(0).toString(), equalTo(new MaxPrimaryShardSizeCondition(maxPrimaryShardSizeCondition).toString()));
@@ -616,15 +574,12 @@
             assertThat(response.getOldIndex(), equalTo("test-000002"));
             assertThat(response.getNewIndex(), equalTo("test-000003"));
             assertThat("No rollover with an empty index", response.isRolledOver(), equalTo(false));
-<<<<<<< HEAD
-            final IndexMetadata oldIndex = clusterAdmin().prepareState().get().getState().metadata().getProject().index("test-000002");
-=======
             final IndexMetadata oldIndex = clusterAdmin().prepareState(TEST_REQUEST_TIMEOUT)
                 .get()
                 .getState()
                 .metadata()
+                .getProject()
                 .index("test-000002");
->>>>>>> ecd887d6
             assertThat(oldIndex.getRolloverInfos().size(), equalTo(0));
         }
     }
@@ -648,11 +603,12 @@
             assertThat(response.getOldIndex(), equalTo("test-1"));
             assertThat(response.getNewIndex(), equalTo("test-000002"));
             assertThat("No rollover with a large max_primary_shard_docs condition", response.isRolledOver(), equalTo(false));
-<<<<<<< HEAD
-            final IndexMetadata oldIndex = clusterAdmin().prepareState().get().getState().metadata().getProject().index("test-1");
-=======
-            final IndexMetadata oldIndex = clusterAdmin().prepareState(TEST_REQUEST_TIMEOUT).get().getState().metadata().index("test-1");
->>>>>>> ecd887d6
+            final IndexMetadata oldIndex = clusterAdmin().prepareState(TEST_REQUEST_TIMEOUT)
+                .get()
+                .getState()
+                .metadata()
+                .getProject()
+                .index("test-1");
             assertThat(oldIndex.getRolloverInfos().size(), equalTo(0));
         }
 
@@ -666,11 +622,12 @@
             assertThat(response.getOldIndex(), equalTo("test-1"));
             assertThat(response.getNewIndex(), equalTo("test-000002"));
             assertThat("Should rollover with a small max_primary_shard_docs condition", response.isRolledOver(), equalTo(true));
-<<<<<<< HEAD
-            final IndexMetadata oldIndex = clusterAdmin().prepareState().get().getState().metadata().getProject().index("test-1");
-=======
-            final IndexMetadata oldIndex = clusterAdmin().prepareState(TEST_REQUEST_TIMEOUT).get().getState().metadata().index("test-1");
->>>>>>> ecd887d6
+            final IndexMetadata oldIndex = clusterAdmin().prepareState(TEST_REQUEST_TIMEOUT)
+                .get()
+                .getState()
+                .metadata()
+                .getProject()
+                .index("test-1");
             List<Condition<?>> metConditions = oldIndex.getRolloverInfos().get("test_alias").getMetConditions();
             assertThat(metConditions.size(), equalTo(1));
             assertThat(
@@ -693,15 +650,12 @@
             assertThat(response.getOldIndex(), equalTo("test-000002"));
             assertThat(response.getNewIndex(), equalTo("test-000003"));
             assertThat("No rollover with an empty index", response.isRolledOver(), equalTo(false));
-<<<<<<< HEAD
-            final IndexMetadata oldIndex = clusterAdmin().prepareState().get().getState().metadata().getProject().index("test-000002");
-=======
             final IndexMetadata oldIndex = clusterAdmin().prepareState(TEST_REQUEST_TIMEOUT)
                 .get()
                 .getState()
                 .metadata()
+                .getProject()
                 .index("test-000002");
->>>>>>> ecd887d6
             assertThat(oldIndex.getRolloverInfos().size(), equalTo(0));
         }
     }
@@ -789,13 +743,8 @@
         assertThat(response.isDryRun(), equalTo(false));
         assertThat(response.isRolledOver(), equalTo(true));
         assertThat(response.getConditionStatus().size(), equalTo(0));
-<<<<<<< HEAD
-        final ClusterState state = clusterAdmin().prepareState().get().getState();
+        final ClusterState state = clusterAdmin().prepareState(TEST_REQUEST_TIMEOUT).get().getState();
         final IndexMetadata oldIndex = state.metadata().getProject().index(firstIndexName);
-=======
-        final ClusterState state = clusterAdmin().prepareState(TEST_REQUEST_TIMEOUT).get().getState();
-        final IndexMetadata oldIndex = state.metadata().index(firstIndexName);
->>>>>>> ecd887d6
         assertTrue(oldIndex.getAliases().containsKey(aliasName));
         assertTrue(oldIndex.getAliases().get(aliasName).isHidden());
         assertFalse(oldIndex.getAliases().get(aliasName).writeIndex());
@@ -828,13 +777,8 @@
         assertThat(response.isDryRun(), equalTo(false));
         assertThat(response.isRolledOver(), equalTo(true));
         assertThat(response.getConditionStatus().size(), equalTo(0));
-<<<<<<< HEAD
-        final ClusterState state = clusterAdmin().prepareState().get().getState();
+        final ClusterState state = clusterAdmin().prepareState(TEST_REQUEST_TIMEOUT).get().getState();
         final IndexMetadata oldIndex = state.metadata().getProject().index(firstIndexName);
-=======
-        final ClusterState state = clusterAdmin().prepareState(TEST_REQUEST_TIMEOUT).get().getState();
-        final IndexMetadata oldIndex = state.metadata().index(firstIndexName);
->>>>>>> ecd887d6
         assertFalse(oldIndex.getAliases().containsKey(aliasName));
         final IndexMetadata newIndex = state.metadata().getProject().index(secondIndexName);
         assertTrue(newIndex.getAliases().containsKey(aliasName));
