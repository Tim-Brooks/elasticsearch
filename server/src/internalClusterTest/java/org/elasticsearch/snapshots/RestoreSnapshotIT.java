/*
 * Copyright Elasticsearch B.V. and/or licensed to Elasticsearch B.V. under one
 * or more contributor license agreements. Licensed under the Elastic License
 * 2.0 and the Server Side Public License, v 1; you may not use this file except
 * in compliance with, at your election, the Elastic License 2.0 or the Server
 * Side Public License, v 1.
 */

package org.elasticsearch.snapshots;

import org.apache.logging.log4j.Level;
import org.elasticsearch.action.ActionFuture;
import org.elasticsearch.action.ActionRequestBuilder;
import org.elasticsearch.action.admin.cluster.snapshots.restore.RestoreSnapshotResponse;
import org.elasticsearch.action.admin.indices.settings.get.GetSettingsResponse;
import org.elasticsearch.action.admin.indices.template.get.GetIndexTemplatesResponse;
import org.elasticsearch.action.index.IndexRequestBuilder;
import org.elasticsearch.client.internal.Client;
import org.elasticsearch.cluster.block.ClusterBlocks;
import org.elasticsearch.cluster.metadata.IndexMetadata;
import org.elasticsearch.cluster.metadata.MappingMetadata;
import org.elasticsearch.common.settings.Settings;
import org.elasticsearch.common.unit.ByteSizeUnit;
import org.elasticsearch.core.TimeValue;
import org.elasticsearch.index.IndexVersion;
import org.elasticsearch.index.IndexVersions;
import org.elasticsearch.indices.InvalidIndexNameException;
import org.elasticsearch.repositories.RepositoriesService;
import org.elasticsearch.repositories.blobstore.FileRestoreContext;
import org.elasticsearch.repositories.fs.FsRepository;
import org.elasticsearch.rest.RestStatus;
import org.elasticsearch.test.MockLog;
import org.elasticsearch.test.junit.annotations.TestLogging;
import org.elasticsearch.xcontent.XContentFactory;

import java.nio.file.Path;
import java.util.Arrays;
import java.util.Collections;
import java.util.List;
import java.util.Locale;
import java.util.Map;
import java.util.concurrent.TimeUnit;
import java.util.stream.Collectors;
import java.util.stream.IntStream;

import static org.elasticsearch.cluster.metadata.IndexMetadata.SETTING_NUMBER_OF_REPLICAS;
import static org.elasticsearch.cluster.metadata.IndexMetadata.SETTING_NUMBER_OF_SHARDS;
import static org.elasticsearch.index.IndexSettings.INDEX_REFRESH_INTERVAL_SETTING;
import static org.elasticsearch.index.IndexSettings.INDEX_SOFT_DELETES_SETTING;
import static org.elasticsearch.index.query.QueryBuilders.matchQuery;
import static org.elasticsearch.indices.recovery.RecoverySettings.INDICES_RECOVERY_MAX_BYTES_PER_SEC_SETTING;
import static org.elasticsearch.test.hamcrest.ElasticsearchAssertions.assertAcked;
import static org.elasticsearch.test.hamcrest.ElasticsearchAssertions.assertHitCount;
import static org.elasticsearch.test.hamcrest.ElasticsearchAssertions.assertIndexTemplateExists;
import static org.elasticsearch.test.hamcrest.ElasticsearchAssertions.assertIndexTemplateMissing;
import static org.hamcrest.Matchers.allOf;
import static org.hamcrest.Matchers.containsString;
import static org.hamcrest.Matchers.equalTo;
import static org.hamcrest.Matchers.greaterThan;
import static org.hamcrest.Matchers.is;
import static org.hamcrest.Matchers.not;
import static org.hamcrest.Matchers.notNullValue;
import static org.hamcrest.Matchers.nullValue;

public class RestoreSnapshotIT extends AbstractSnapshotIntegTestCase {

    public void testParallelRestoreOperations() {
        String indexName1 = "testindex1";
        String indexName2 = "testindex2";
        String repoName = "test-restore-snapshot-repo";
        String snapshotName1 = "test-restore-snapshot1";
        String snapshotName2 = "test-restore-snapshot2";
        Path absolutePath = randomRepoPath().toAbsolutePath();
        logger.info("Path [{}]", absolutePath);
        String restoredIndexName1 = indexName1 + "-restored";
        String restoredIndexName2 = indexName2 + "-restored";
        String expectedValue = "expected";

        Client client = client();
        // Write a document
        String docId = Integer.toString(randomInt());
        indexDoc(indexName1, docId, "value", expectedValue);

        String docId2 = Integer.toString(randomInt());
        indexDoc(indexName2, docId2, "value", expectedValue);

        createRepository(repoName, "fs", absolutePath);

        createSnapshot(repoName, snapshotName1, Collections.singletonList(indexName1));
        createSnapshot(repoName, snapshotName2, Collections.singletonList(indexName2));

        RestoreSnapshotResponse restoreSnapshotResponse1 = client.admin()
            .cluster()
            .prepareRestoreSnapshot(TEST_REQUEST_TIMEOUT, repoName, snapshotName1)
            .setWaitForCompletion(false)
            .setRenamePattern(indexName1)
            .setRenameReplacement(restoredIndexName1)
            .get();
        RestoreSnapshotResponse restoreSnapshotResponse2 = client.admin()
            .cluster()
            .prepareRestoreSnapshot(TEST_REQUEST_TIMEOUT, repoName, snapshotName2)
            .setWaitForCompletion(false)
            .setRenamePattern(indexName2)
            .setRenameReplacement(restoredIndexName2)
            .get();
        assertThat(restoreSnapshotResponse1.status(), equalTo(RestStatus.ACCEPTED));
        assertThat(restoreSnapshotResponse2.status(), equalTo(RestStatus.ACCEPTED));
        ensureGreen(restoredIndexName1, restoredIndexName2);
        assertThat(client.prepareGet(restoredIndexName1, docId).get().isExists(), equalTo(true));
        assertThat(client.prepareGet(restoredIndexName2, docId2).get().isExists(), equalTo(true));
    }

    public void testParallelRestoreOperationsFromSingleSnapshot() throws Exception {
        String indexName1 = "testindex1";
        String indexName2 = "testindex2";
        String repoName = "test-restore-snapshot-repo";
        String snapshotName = "test-restore-snapshot";
        Path absolutePath = randomRepoPath().toAbsolutePath();
        logger.info("Path [{}]", absolutePath);
        String restoredIndexName1 = indexName1 + "-restored";
        String restoredIndexName2 = indexName2 + "-restored";
        String expectedValue = "expected";

        Client client = client();
        // Write a document
        String docId = Integer.toString(randomInt());
        indexDoc(indexName1, docId, "value", expectedValue);

        String docId2 = Integer.toString(randomInt());
        indexDoc(indexName2, docId2, "value", expectedValue);

        createRepository(repoName, "fs", absolutePath);

        createSnapshot(repoName, snapshotName, Arrays.asList(indexName1, indexName2));

        ActionFuture<RestoreSnapshotResponse> restoreSnapshotResponse1 = client.admin()
            .cluster()
            .prepareRestoreSnapshot(TEST_REQUEST_TIMEOUT, repoName, snapshotName)
            .setIndices(indexName1)
            .setRenamePattern(indexName1)
            .setRenameReplacement(restoredIndexName1)
            .execute();

        boolean sameSourceIndex = randomBoolean();

        ActionFuture<RestoreSnapshotResponse> restoreSnapshotResponse2 = client.admin()
            .cluster()
            .prepareRestoreSnapshot(TEST_REQUEST_TIMEOUT, repoName, snapshotName)
            .setIndices(sameSourceIndex ? indexName1 : indexName2)
            .setRenamePattern(sameSourceIndex ? indexName1 : indexName2)
            .setRenameReplacement(restoredIndexName2)
            .execute();
        assertThat(restoreSnapshotResponse1.get().status(), equalTo(RestStatus.ACCEPTED));
        assertThat(restoreSnapshotResponse2.get().status(), equalTo(RestStatus.ACCEPTED));
        ensureGreen(restoredIndexName1, restoredIndexName2);
        assertThat(client.prepareGet(restoredIndexName1, docId).get().isExists(), equalTo(true));
        assertThat(client.prepareGet(restoredIndexName2, sameSourceIndex ? docId : docId2).get().isExists(), equalTo(true));
    }

    @TestLogging(
        reason = "testing the logging of the start and completion of a snapshot restore",
        value = "org.elasticsearch.snapshots.RestoreService:INFO"
    )
    public void testRestoreLogging() throws IllegalAccessException {
        try (var mockLog = MockLog.capture(RestoreService.class)) {
            String indexName = "testindex";
            String repoName = "test-restore-snapshot-repo";
            String snapshotName = "test-restore-snapshot";
            Path absolutePath = randomRepoPath().toAbsolutePath();
            logger.info("Path [{}]", absolutePath);
            String restoredIndexName = indexName + "-restored";
            String expectedValue = "expected";

            mockLog.addExpectation(
                new MockLog.PatternSeenEventExpectation(
                    "not seen start of snapshot restore",
                    "org.elasticsearch.snapshots.RestoreService",
                    Level.INFO,
                    "started restore of snapshot \\[.*" + snapshotName + ".*\\] for indices \\[.*" + indexName + ".*\\]"
                )
            );

            mockLog.addExpectation(
                new MockLog.PatternSeenEventExpectation(
                    "not seen completion of snapshot restore",
                    "org.elasticsearch.snapshots.RestoreService",
                    Level.INFO,
                    "completed restore of snapshot \\[.*" + snapshotName + ".*\\]"
                )
            );

            Client client = client();
            // Write a document
            String docId = Integer.toString(randomInt());
            indexDoc(indexName, docId, "value", expectedValue);
            createRepository(repoName, "fs", absolutePath);
            createSnapshot(repoName, snapshotName, Collections.singletonList(indexName));

            RestoreSnapshotResponse restoreSnapshotResponse = client.admin()
                .cluster()
                .prepareRestoreSnapshot(TEST_REQUEST_TIMEOUT, repoName, snapshotName)
                .setWaitForCompletion(false)
                .setRenamePattern(indexName)
                .setRenameReplacement(restoredIndexName)
                .get();

            assertThat(restoreSnapshotResponse.status(), equalTo(RestStatus.ACCEPTED));
            ensureGreen(restoredIndexName);
            assertThat(client.prepareGet(restoredIndexName, docId).get().isExists(), equalTo(true));
            mockLog.assertAllExpectationsMatched();
        }
    }

    public void testRestoreIncreasesPrimaryTerms() {
        final String indexName = randomAlphaOfLengthBetween(5, 10).toLowerCase(Locale.ROOT);
        createIndex(indexName, 2, 0);
        ensureGreen(indexName);

        if (randomBoolean()) {
            // open and close the index to increase the primary terms
            for (int i = 0; i < randomInt(3); i++) {
                assertAcked(indicesAdmin().prepareClose(indexName));
                assertAcked(indicesAdmin().prepareOpen(indexName));
            }
        }

        final IndexMetadata indexMetadata = clusterAdmin().prepareState(TEST_REQUEST_TIMEOUT)
            .clear()
            .setIndices(indexName)
            .setMetadata(true)
            .get()
            .getState()
            .metadata()
            .getProject()
            .index(indexName);
        assertThat(indexMetadata.getSettings().get(IndexMetadata.SETTING_HISTORY_UUID), nullValue());
        final int numPrimaries = getNumShards(indexName).numPrimaries;
        final Map<Integer, Long> primaryTerms = IntStream.range(0, numPrimaries)
            .boxed()
            .collect(Collectors.toMap(shardId -> shardId, indexMetadata::primaryTerm));

        createRepository("test-repo", "fs");
        createSnapshot("test-repo", "test-snap", Collections.singletonList(indexName));

        assertAcked(indicesAdmin().prepareClose(indexName));

        final RestoreSnapshotResponse restoreSnapshotResponse = clusterAdmin().prepareRestoreSnapshot(
            TEST_REQUEST_TIMEOUT,
            "test-repo",
            "test-snap"
        ).setWaitForCompletion(true).get();
        assertThat(restoreSnapshotResponse.getRestoreInfo().successfulShards(), equalTo(numPrimaries));
        assertThat(restoreSnapshotResponse.getRestoreInfo().failedShards(), equalTo(0));

        final IndexMetadata restoredIndexMetadata = clusterAdmin().prepareState(TEST_REQUEST_TIMEOUT)
            .clear()
            .setIndices(indexName)
            .setMetadata(true)
            .get()
            .getState()
            .metadata()
            .getProject()
            .index(indexName);
        for (int shardId = 0; shardId < numPrimaries; shardId++) {
            assertThat(restoredIndexMetadata.primaryTerm(shardId), greaterThan(primaryTerms.get(shardId)));
        }
        assertThat(restoredIndexMetadata.getSettings().get(IndexMetadata.SETTING_HISTORY_UUID), notNullValue());
    }

    public void testRestoreWithDifferentMappingsAndSettings() throws Exception {
        createRepository("test-repo", "fs");

        logger.info("--> create index with baz field");
        assertAcked(
            prepareCreate(
                "test-idx",
                2,
                Settings.builder()
                    .put(indexSettings())
                    .put(SETTING_NUMBER_OF_REPLICAS, between(0, 1))
                    .put("refresh_interval", 10, TimeUnit.SECONDS)
            )
        );

        NumShards numShards = getNumShards("test-idx");

        assertAcked(indicesAdmin().preparePutMapping("test-idx").setSource("baz", "type=text"));
        ensureGreen();

        createSnapshot("test-repo", "test-snap", Collections.singletonList("test-idx"));

        logger.info("--> delete the index and recreate it with foo field");
        cluster().wipeIndices("test-idx");
        assertAcked(
            prepareCreate("test-idx", 2, indexSettings(numShards.numPrimaries, between(0, 1)).put("refresh_interval", 5, TimeUnit.SECONDS))
        );
        assertAcked(indicesAdmin().preparePutMapping("test-idx").setSource("foo", "type=text"));
        ensureGreen();

        logger.info("--> close index");
        indicesAdmin().prepareClose("test-idx").get();

        logger.info("--> restore all indices from the snapshot");
        RestoreSnapshotResponse restoreSnapshotResponse = clusterAdmin().prepareRestoreSnapshot(
            TEST_REQUEST_TIMEOUT,
            "test-repo",
            "test-snap"
        ).setWaitForCompletion(true).get();
        assertThat(restoreSnapshotResponse.getRestoreInfo().totalShards(), greaterThan(0));

        logger.info("--> assert that old mapping is restored");
<<<<<<< HEAD
        MappingMetadata mappings = clusterAdmin().prepareState()
            .get()
            .getState()
            .getMetadata()
            .getProject()
            .indices()
=======
        MappingMetadata mappings = clusterAdmin().prepareState(TEST_REQUEST_TIMEOUT)
            .get()
            .getState()
            .getMetadata()
            .getIndices()
>>>>>>> ecd887d6
            .get("test-idx")
            .mapping();
        assertThat(mappings.sourceAsMap().toString(), containsString("baz"));
        assertThat(mappings.sourceAsMap().toString(), not(containsString("foo")));

        logger.info("--> assert that old settings are restored");
        GetSettingsResponse getSettingsResponse = indicesAdmin().prepareGetSettings("test-idx").get();
        assertThat(getSettingsResponse.getSetting("test-idx", "index.refresh_interval"), equalTo("10s"));
    }

    public void testRestoreAliases() throws Exception {
        createRepository("test-repo", "fs");

        logger.info("--> create test indices");
        createIndex("test-idx-1", "test-idx-2", "test-idx-3");
        ensureGreen();

        logger.info("--> create aliases");
        assertAcked(
            indicesAdmin().prepareAliases()
                .addAlias("test-idx-1", "alias-123")
                .addAlias("test-idx-2", "alias-123")
                .addAlias("test-idx-3", "alias-123")
                .addAlias("test-idx-1", "alias-1")
        );

        assertFalse(indicesAdmin().prepareGetAliases("alias-123").get().getAliases().isEmpty());

        createSnapshot("test-repo", "test-snap", Collections.emptyList());

        logger.info("-->  delete all indices");
        cluster().wipeIndices("test-idx-1", "test-idx-2", "test-idx-3");
        assertTrue(indicesAdmin().prepareGetAliases("alias-123").get().getAliases().isEmpty());
        assertTrue(indicesAdmin().prepareGetAliases("alias-1").get().getAliases().isEmpty());

        logger.info("--> restore snapshot with aliases");
        RestoreSnapshotResponse restoreSnapshotResponse = clusterAdmin().prepareRestoreSnapshot(
            TEST_REQUEST_TIMEOUT,
            "test-repo",
            "test-snap"
        ).setWaitForCompletion(true).setRestoreGlobalState(true).get();
        // We don't restore any indices here
        assertThat(
            restoreSnapshotResponse.getRestoreInfo().successfulShards(),
            allOf(greaterThan(0), equalTo(restoreSnapshotResponse.getRestoreInfo().totalShards()))
        );

        logger.info("--> check that aliases are restored");
        assertFalse(indicesAdmin().prepareGetAliases("alias-123").get().getAliases().isEmpty());
        assertFalse(indicesAdmin().prepareGetAliases("alias-1").get().getAliases().isEmpty());

        logger.info("-->  update aliases");
        assertAcked(indicesAdmin().prepareAliases().removeAlias("test-idx-3", "alias-123"));
        assertAcked(indicesAdmin().prepareAliases().addAlias("test-idx-3", "alias-3"));

        logger.info("-->  delete and close indices");
        cluster().wipeIndices("test-idx-1", "test-idx-2");
        assertAcked(indicesAdmin().prepareClose("test-idx-3"));
        assertTrue(indicesAdmin().prepareGetAliases("alias-123").get().getAliases().isEmpty());
        assertTrue(indicesAdmin().prepareGetAliases("alias-1").get().getAliases().isEmpty());

        logger.info("--> restore snapshot without aliases");
        restoreSnapshotResponse = clusterAdmin().prepareRestoreSnapshot(TEST_REQUEST_TIMEOUT, "test-repo", "test-snap")
            .setWaitForCompletion(true)
            .setRestoreGlobalState(true)
            .setIncludeAliases(false)
            .get();
        // We don't restore any indices here
        assertThat(
            restoreSnapshotResponse.getRestoreInfo().successfulShards(),
            allOf(greaterThan(0), equalTo(restoreSnapshotResponse.getRestoreInfo().totalShards()))
        );

        logger.info("--> check that aliases are not restored and existing aliases still exist");
        assertTrue(indicesAdmin().prepareGetAliases("alias-123").get().getAliases().isEmpty());
        assertTrue(indicesAdmin().prepareGetAliases("alias-1").get().getAliases().isEmpty());
        assertFalse(indicesAdmin().prepareGetAliases("alias-3").get().getAliases().isEmpty());
    }

    public void testRestoreTemplates() throws Exception {
        createRepository("test-repo", "fs");

        logger.info("-->  creating test template");
        assertAcked(
            indicesAdmin().preparePutTemplate("test-template")
                .setPatterns(Collections.singletonList("te*"))
                .setMapping(
                    XContentFactory.jsonBuilder()
                        .startObject()
                        .startObject("_doc")
                        .startObject("properties")
                        .startObject("field1")
                        .field("type", "text")
                        .field("store", true)
                        .endObject()
                        .startObject("field2")
                        .field("type", "keyword")
                        .field("store", true)
                        .endObject()
                        .endObject()
                        .endObject()
                        .endObject()
                )
        );

        createSnapshot("test-repo", "test-snap", Collections.emptyList());
        assertThat(getSnapshot("test-repo", "test-snap").state(), equalTo(SnapshotState.SUCCESS));

        logger.info("-->  delete test template");
        assertThat(indicesAdmin().prepareDeleteTemplate("test-template").get().isAcknowledged(), equalTo(true));
        GetIndexTemplatesResponse getIndexTemplatesResponse = indicesAdmin().prepareGetTemplates().get();
        assertIndexTemplateMissing(getIndexTemplatesResponse, "test-template");

        logger.info("--> restore cluster state");
        RestoreSnapshotResponse restoreSnapshotResponse = clusterAdmin().prepareRestoreSnapshot(
            TEST_REQUEST_TIMEOUT,
            "test-repo",
            "test-snap"
        ).setWaitForCompletion(true).setRestoreGlobalState(true).get();
        // We don't restore any indices here
        assertThat(restoreSnapshotResponse.getRestoreInfo().totalShards(), equalTo(0));

        logger.info("--> check that template is restored");
        getIndexTemplatesResponse = indicesAdmin().prepareGetTemplates().get();
        assertIndexTemplateExists(getIndexTemplatesResponse, "test-template");
    }

    public void testRenameOnRestore() throws Exception {
        Client client = client();

        createRepository("test-repo", "fs");

        createIndex("test-idx-1", "test-idx-2", "test-idx-3");
        ensureGreen();

        assertAcked(
            client.admin()
                .indices()
                .prepareAliases()
                .addAlias("test-idx-1", "alias-1", false)
                .addAlias("test-idx-2", "alias-2", false)
                .addAlias("test-idx-3", "alias-3", false)
        );

        indexRandomDocs("test-idx-1", 100);
        indexRandomDocs("test-idx-2", 100);

        createSnapshot("test-repo", "test-snap", Arrays.asList("test-idx-1", "test-idx-2"));

        logger.info("--> restore indices with different names");
        RestoreSnapshotResponse restoreSnapshotResponse = client.admin()
            .cluster()
            .prepareRestoreSnapshot(TEST_REQUEST_TIMEOUT, "test-repo", "test-snap")
            .setRenamePattern("(.+)")
            .setRenameReplacement("$1-copy")
            .setWaitForCompletion(true)
            .get();
        assertThat(restoreSnapshotResponse.getRestoreInfo().totalShards(), greaterThan(0));

        assertDocCount("test-idx-1-copy", 100L);
        assertDocCount("test-idx-2-copy", 100L);

        logger.info("--> close just restored indices");
        client.admin().indices().prepareClose("test-idx-1-copy", "test-idx-2-copy").get();

        logger.info("--> and try to restore these indices again");
        restoreSnapshotResponse = client.admin()
            .cluster()
            .prepareRestoreSnapshot(TEST_REQUEST_TIMEOUT, "test-repo", "test-snap")
            .setRenamePattern("(.+)")
            .setRenameReplacement("$1-copy")
            .setWaitForCompletion(true)
            .get();
        assertThat(restoreSnapshotResponse.getRestoreInfo().totalShards(), greaterThan(0));

        assertDocCount("test-idx-1-copy", 100L);
        assertDocCount("test-idx-2-copy", 100L);

        logger.info("--> close indices");
        assertAcked(client.admin().indices().prepareClose("test-idx-1", "test-idx-2-copy"));

        logger.info("--> restore indices with different names");
        restoreSnapshotResponse = client.admin()
            .cluster()
            .prepareRestoreSnapshot(TEST_REQUEST_TIMEOUT, "test-repo", "test-snap")
            .setRenamePattern("(.+-2)")
            .setRenameReplacement("$1-copy")
            .setWaitForCompletion(true)
            .get();
        assertThat(restoreSnapshotResponse.getRestoreInfo().totalShards(), greaterThan(0));

        logger.info("--> delete indices");
        cluster().wipeIndices("test-idx-1", "test-idx-1-copy", "test-idx-2", "test-idx-2-copy");

        logger.info("--> try renaming indices using the same name");
        try {
            client.admin()
                .cluster()
                .prepareRestoreSnapshot(TEST_REQUEST_TIMEOUT, "test-repo", "test-snap")
                .setRenamePattern("(.+)")
                .setRenameReplacement("same-name")
                .setWaitForCompletion(true)
                .get();
            fail("Shouldn't be here");
        } catch (SnapshotRestoreException ex) {
            // Expected
        }

        logger.info("--> try renaming indices using the same name");
        try {
            client.admin()
                .cluster()
                .prepareRestoreSnapshot(TEST_REQUEST_TIMEOUT, "test-repo", "test-snap")
                .setRenamePattern("test-idx-2")
                .setRenameReplacement("test-idx-1")
                .setWaitForCompletion(true)
                .get();
            fail("Shouldn't be here");
        } catch (SnapshotRestoreException ex) {
            // Expected
        }

        logger.info("--> try renaming indices using invalid index name");
        try {
            client.admin()
                .cluster()
                .prepareRestoreSnapshot(TEST_REQUEST_TIMEOUT, "test-repo", "test-snap")
                .setIndices("test-idx-1")
                .setRenamePattern(".+")
                .setRenameReplacement("__WRONG__")
                .setWaitForCompletion(true)
                .get();
            fail("Shouldn't be here");
        } catch (InvalidIndexNameException ex) {
            // Expected
        }

        logger.info("--> try renaming indices into existing alias name");
        try {
            client.admin()
                .cluster()
                .prepareRestoreSnapshot(TEST_REQUEST_TIMEOUT, "test-repo", "test-snap")
                .setIndices("test-idx-1")
                .setRenamePattern(".+")
                .setRenameReplacement("alias-3")
                .setWaitForCompletion(true)
                .get();
            fail("Shouldn't be here");
        } catch (InvalidIndexNameException ex) {
            // Expected
        }

        logger.info("--> try renaming indices into existing alias of itself");
        try {
            client.admin()
                .cluster()
                .prepareRestoreSnapshot(TEST_REQUEST_TIMEOUT, "test-repo", "test-snap")
                .setIndices("test-idx-1")
                .setRenamePattern("test-idx")
                .setRenameReplacement("alias")
                .setWaitForCompletion(true)
                .get();
            fail("Shouldn't be here");
        } catch (SnapshotRestoreException ex) {
            // Expected
        }

        logger.info("--> try renaming indices into existing alias of another restored index");
        try {
            client.admin()
                .cluster()
                .prepareRestoreSnapshot(TEST_REQUEST_TIMEOUT, "test-repo", "test-snap")
                .setIndices("test-idx-1", "test-idx-2")
                .setRenamePattern("test-idx-1")
                .setRenameReplacement("alias-2")
                .setWaitForCompletion(true)
                .get();
            fail("Shouldn't be here");
        } catch (SnapshotRestoreException ex) {
            // Expected
        }

        logger.info("--> try renaming indices into existing alias of itself, but don't restore aliases ");
        restoreSnapshotResponse = client.admin()
            .cluster()
            .prepareRestoreSnapshot(TEST_REQUEST_TIMEOUT, "test-repo", "test-snap")
            .setIndices("test-idx-1")
            .setRenamePattern("test-idx")
            .setRenameReplacement("alias")
            .setWaitForCompletion(true)
            .setIncludeAliases(false)
            .get();
        assertThat(restoreSnapshotResponse.getRestoreInfo().totalShards(), greaterThan(0));
    }

    public void testDynamicRestoreThrottling() throws Exception {
        Client client = client();

        createRepository(
            "test-repo",
            "fs",
            Settings.builder().put("location", randomRepoPath()).put("compress", randomBoolean()).put("chunk_size", 100, ByteSizeUnit.BYTES)
        );

        createIndexWithRandomDocs("test-idx", 100);
        createSnapshot("test-repo", "test-snap", Collections.singletonList("test-idx"));

        logger.info("--> delete index");
        cluster().wipeIndices("test-idx");

        logger.info("--> restore index");
        updateClusterSettings(Settings.builder().put(INDICES_RECOVERY_MAX_BYTES_PER_SEC_SETTING.getKey(), "100b"));
        ActionFuture<RestoreSnapshotResponse> restoreSnapshotResponse = client.admin()
            .cluster()
            .prepareRestoreSnapshot(TEST_REQUEST_TIMEOUT, "test-repo", "test-snap")
            .setWaitForCompletion(true)
            .execute();

        // check if throttling is active
        assertBusy(() -> {
            long restorePause = 0L;
            for (RepositoriesService repositoriesService : internalCluster().getDataNodeInstances(RepositoriesService.class)) {
                restorePause += repositoriesService.repository("test-repo").getRestoreThrottleTimeInNanos();
            }
            assertThat(restorePause, greaterThan(TimeValue.timeValueSeconds(randomIntBetween(1, 5)).nanos()));
            assertFalse(restoreSnapshotResponse.isDone());
        }, 30, TimeUnit.SECONDS);

        // run at full speed again
        updateClusterSettings(Settings.builder().putNull(INDICES_RECOVERY_MAX_BYTES_PER_SEC_SETTING.getKey()));

        // check that restore now completes quickly (i.e. within 20 seconds)
        assertThat(restoreSnapshotResponse.get(20L, TimeUnit.SECONDS).getRestoreInfo().totalShards(), greaterThan(0));
        assertDocCount("test-idx", 100L);
    }

    public void testChangeSettingsOnRestore() throws Exception {
        Client client = client();

        createRepository("test-repo", "fs");

        logger.info("--> create test index with case-preserving search analyzer");

        Settings.Builder indexSettings = Settings.builder()
            .put(indexSettings())
            .put(SETTING_NUMBER_OF_REPLICAS, between(0, 1))
            .put(INDEX_REFRESH_INTERVAL_SETTING.getKey(), "10s")
            .put("index.analysis.analyzer.my_analyzer.type", "custom")
            .put("index.analysis.analyzer.my_analyzer.tokenizer", "standard");

        assertAcked(prepareCreate("test-idx", 2, indexSettings));

        int numberOfShards = getNumShards("test-idx").numPrimaries;
        assertAcked(
            indicesAdmin().preparePutMapping("test-idx").setSource("field1", "type=text,analyzer=standard,search_analyzer=my_analyzer")
        );
        final int numdocs = randomIntBetween(10, 100);
        IndexRequestBuilder[] builders = new IndexRequestBuilder[numdocs];
        for (int i = 0; i < builders.length; i++) {
            builders[i] = prepareIndex("test-idx").setId(Integer.toString(i)).setSource("field1", "Foo bar " + i);
        }
        indexRandom(true, builders);
        flushAndRefresh();

        assertHitCount(client.prepareSearch("test-idx").setSize(0).setQuery(matchQuery("field1", "foo")), numdocs);
        assertHitCount(client.prepareSearch("test-idx").setSize(0).setQuery(matchQuery("field1", "Foo")), 0);
        assertHitCount(client.prepareSearch("test-idx").setSize(0).setQuery(matchQuery("field1", "bar")), numdocs);

        createSnapshot("test-repo", "test-snap", Collections.singletonList("test-idx"));

        logger.info("--> delete the index and recreate it while changing refresh interval and analyzer");
        cluster().wipeIndices("test-idx");

        Settings newIndexSettings = Settings.builder()
            .put("refresh_interval", "5s")
            .put("index.analysis.analyzer.my_analyzer.type", "standard")
            .build();

        Settings newIncorrectIndexSettings = Settings.builder()
            .put(newIndexSettings)
            .put(SETTING_NUMBER_OF_SHARDS, numberOfShards + 100)
            .build();

        logger.info("--> try restoring while changing the number of shards - should fail");
        ActionRequestBuilder<?, ?> builder1 = client.admin()
            .cluster()
            .prepareRestoreSnapshot(TEST_REQUEST_TIMEOUT, "test-repo", "test-snap")
            .setIgnoreIndexSettings("index.analysis.*")
            .setIndexSettings(newIncorrectIndexSettings)
            .setWaitForCompletion(true);
        expectThrows(SnapshotRestoreException.class, builder1);

        logger.info("--> try restoring while changing the number of replicas to a negative number - should fail");
        Settings newIncorrectReplicasIndexSettings = Settings.builder()
            .put(newIndexSettings)
            .put(SETTING_NUMBER_OF_REPLICAS.substring(IndexMetadata.INDEX_SETTING_PREFIX.length()), randomIntBetween(-10, -1))
            .build();
        ActionRequestBuilder<?, ?> builder = client.admin()
            .cluster()
            .prepareRestoreSnapshot(TEST_REQUEST_TIMEOUT, "test-repo", "test-snap")
            .setIgnoreIndexSettings("index.analysis.*")
            .setIndexSettings(newIncorrectReplicasIndexSettings)
            .setWaitForCompletion(true);
        expectThrows(IllegalArgumentException.class, builder);

        logger.info("--> restore index with correct settings from the snapshot");
        RestoreSnapshotResponse restoreSnapshotResponse = client.admin()
            .cluster()
            .prepareRestoreSnapshot(TEST_REQUEST_TIMEOUT, "test-repo", "test-snap")
            .setIgnoreIndexSettings("index.analysis.*")
            .setIndexSettings(newIndexSettings)
            .setWaitForCompletion(true)
            .get();
        assertThat(restoreSnapshotResponse.getRestoreInfo().totalShards(), greaterThan(0));

        logger.info("--> assert that correct settings are restored");
        GetSettingsResponse getSettingsResponse = client.admin().indices().prepareGetSettings("test-idx").get();
        assertThat(getSettingsResponse.getSetting("test-idx", INDEX_REFRESH_INTERVAL_SETTING.getKey()), equalTo("5s"));
        // Make sure that number of shards didn't change
        assertThat(getSettingsResponse.getSetting("test-idx", SETTING_NUMBER_OF_SHARDS), equalTo("" + numberOfShards));
        assertThat(getSettingsResponse.getSetting("test-idx", "index.analysis.analyzer.my_analyzer.type"), equalTo("standard"));

        assertHitCount(client.prepareSearch("test-idx").setSize(0).setQuery(matchQuery("field1", "Foo")), numdocs);
        assertHitCount(client.prepareSearch("test-idx").setSize(0).setQuery(matchQuery("field1", "bar")), numdocs);

        logger.info("--> delete the index and recreate it while deleting all index settings");
        cluster().wipeIndices("test-idx");

        logger.info("--> restore index with correct settings from the snapshot");
        restoreSnapshotResponse = client.admin()
            .cluster()
            .prepareRestoreSnapshot(TEST_REQUEST_TIMEOUT, "test-repo", "test-snap")
            .setIgnoreIndexSettings("*") // delete everything we can delete
            .setIndexSettings(newIndexSettings)
            .setWaitForCompletion(true)
            .get();
        assertThat(restoreSnapshotResponse.getRestoreInfo().totalShards(), greaterThan(0));

        logger.info("--> assert that correct settings are restored and index is still functional");
        getSettingsResponse = client.admin().indices().prepareGetSettings("test-idx").get();
        assertThat(getSettingsResponse.getSetting("test-idx", INDEX_REFRESH_INTERVAL_SETTING.getKey()), equalTo("5s"));
        // Make sure that number of shards didn't change
        assertThat(getSettingsResponse.getSetting("test-idx", SETTING_NUMBER_OF_SHARDS), equalTo("" + numberOfShards));

        assertHitCount(client.prepareSearch("test-idx").setSize(0).setQuery(matchQuery("field1", "Foo")), numdocs);
        assertHitCount(client.prepareSearch("test-idx").setSize(0).setQuery(matchQuery("field1", "bar")), numdocs);
    }

    public void testRecreateBlocksOnRestore() throws Exception {
        Client client = client();

        createRepository("test-repo", "fs");

        Settings.Builder indexSettings = Settings.builder()
            .put(indexSettings())
            .put(SETTING_NUMBER_OF_REPLICAS, between(0, 1))
            .put(INDEX_REFRESH_INTERVAL_SETTING.getKey(), "10s");

        logger.info("--> create index");
        assertAcked(prepareCreate("test-idx", 2, indexSettings));

        try {
            List<String> initialBlockSettings = randomSubsetOf(
                randomInt(3),
                IndexMetadata.SETTING_BLOCKS_WRITE,
                IndexMetadata.SETTING_BLOCKS_METADATA,
                IndexMetadata.SETTING_READ_ONLY
            );
            Settings.Builder initialSettingsBuilder = Settings.builder();
            for (String blockSetting : initialBlockSettings) {
                initialSettingsBuilder.put(blockSetting, true);
            }
            Settings initialSettings = initialSettingsBuilder.build();
            logger.info("--> using initial block settings {}", initialSettings);

            if (initialSettings.isEmpty() == false) {
                logger.info("--> apply initial blocks to index");
                updateIndexSettings(initialSettingsBuilder, "test-idx");
            }

            createSnapshot("test-repo", "test-snap", Collections.singletonList("test-idx"));

            logger.info("--> remove blocks and delete index");
            disableIndexBlock("test-idx", IndexMetadata.SETTING_BLOCKS_METADATA);
            disableIndexBlock("test-idx", IndexMetadata.SETTING_READ_ONLY);
            disableIndexBlock("test-idx", IndexMetadata.SETTING_BLOCKS_WRITE);
            disableIndexBlock("test-idx", IndexMetadata.SETTING_BLOCKS_READ);
            cluster().wipeIndices("test-idx");

            logger.info("--> restore index with additional block changes");
            List<String> changeBlockSettings = randomSubsetOf(
                randomInt(4),
                IndexMetadata.SETTING_BLOCKS_METADATA,
                IndexMetadata.SETTING_BLOCKS_WRITE,
                IndexMetadata.SETTING_READ_ONLY,
                IndexMetadata.SETTING_BLOCKS_READ
            );
            Settings.Builder changedSettingsBuilder = Settings.builder();
            for (String blockSetting : changeBlockSettings) {
                changedSettingsBuilder.put(blockSetting, randomBoolean());
            }
            Settings changedSettings = changedSettingsBuilder.build();
            logger.info("--> applying changed block settings {}", changedSettings);

            RestoreSnapshotResponse restoreSnapshotResponse = client.admin()
                .cluster()
                .prepareRestoreSnapshot(TEST_REQUEST_TIMEOUT, "test-repo", "test-snap")
                .setIndexSettings(changedSettings)
                .setWaitForCompletion(true)
                .get();
            assertThat(restoreSnapshotResponse.getRestoreInfo().totalShards(), greaterThan(0));

            ClusterBlocks blocks = client.admin()
                .cluster()
                .prepareState(TEST_REQUEST_TIMEOUT)
                .clear()
                .setBlocks(true)
                .get()
                .getState()
                .blocks();
            // compute current index settings (as we cannot query them if they contain SETTING_BLOCKS_METADATA)
            Settings mergedSettings = Settings.builder().put(initialSettings).put(changedSettings).build();
            logger.info("--> merged block settings {}", mergedSettings);

            logger.info("--> checking consistency between settings and blocks");
            assertThat(
                mergedSettings.getAsBoolean(IndexMetadata.SETTING_BLOCKS_METADATA, false),
                is(blocks.hasIndexBlock("test-idx", IndexMetadata.INDEX_METADATA_BLOCK))
            );
            assertThat(
                mergedSettings.getAsBoolean(IndexMetadata.SETTING_BLOCKS_READ, false),
                is(blocks.hasIndexBlock("test-idx", IndexMetadata.INDEX_READ_BLOCK))
            );
            assertThat(
                mergedSettings.getAsBoolean(IndexMetadata.SETTING_BLOCKS_WRITE, false),
                is(blocks.hasIndexBlock("test-idx", IndexMetadata.INDEX_WRITE_BLOCK))
            );
            assertThat(
                mergedSettings.getAsBoolean(IndexMetadata.SETTING_READ_ONLY, false),
                is(blocks.hasIndexBlock("test-idx", IndexMetadata.INDEX_READ_ONLY_BLOCK))
            );
        } finally {
            logger.info("--> cleaning up blocks");
            disableIndexBlock("test-idx", IndexMetadata.SETTING_BLOCKS_METADATA);
            disableIndexBlock("test-idx", IndexMetadata.SETTING_READ_ONLY);
            disableIndexBlock("test-idx", IndexMetadata.SETTING_BLOCKS_WRITE);
            disableIndexBlock("test-idx", IndexMetadata.SETTING_BLOCKS_READ);
        }
    }

    public void testForbidDisableSoftDeletesDuringRestore() throws Exception {
        createRepository("test-repo", "fs");
        final Settings.Builder settings = Settings.builder();
        if (randomBoolean()) {
            settings.put(INDEX_SOFT_DELETES_SETTING.getKey(), true);
        }
        createIndex("test-index", settings.build());
        ensureGreen();
        if (randomBoolean()) {
            indexRandomDocs("test-index", between(0, 100));
            flush("test-index");
        }
        createSnapshot("test-repo", "snapshot-0", Collections.singletonList("test-index"));
        final SnapshotRestoreException restoreError = expectThrows(
            SnapshotRestoreException.class,
            clusterAdmin().prepareRestoreSnapshot(TEST_REQUEST_TIMEOUT, "test-repo", "snapshot-0")
                .setIndexSettings(Settings.builder().put(INDEX_SOFT_DELETES_SETTING.getKey(), false))
                .setRenamePattern("test-index")
                .setRenameReplacement("new-index")
        );
        assertThat(restoreError.getMessage(), containsString("cannot disable setting [index.soft_deletes.enabled] on restore"));
    }

    public void testFailOnAncientVersion() throws Exception {
        final String repoName = "test-repo";
        final Path repoPath = randomRepoPath();
        createRepository(repoName, FsRepository.TYPE, repoPath);
        final IndexVersion oldVersion = IndexVersion.fromId(IndexVersions.MINIMUM_COMPATIBLE.id() - 1);
        final String oldSnapshot = initWithSnapshotVersion(repoName, repoPath, oldVersion);
        final SnapshotRestoreException snapshotRestoreException = expectThrows(
            SnapshotRestoreException.class,
            clusterAdmin().prepareRestoreSnapshot(TEST_REQUEST_TIMEOUT, repoName, oldSnapshot)
        );
        assertThat(
            snapshotRestoreException.getMessage(),
            containsString(
                "the snapshot was created with Elasticsearch version ["
                    + oldVersion.toReleaseVersion()
                    + "] which is below the current versions minimum index compatibility version ["
                    + IndexVersions.MINIMUM_COMPATIBLE.toReleaseVersion()
                    + "]"
            )
        );
    }

    public void testNoWarningsOnRestoreOverClosedIndex() throws IllegalAccessException {
        final String repoName = "test-repo";
        createRepository(repoName, FsRepository.TYPE);
        final String indexName = "test-idx";
        createIndexWithContent(indexName);
        final String snapshotName = "test-snapshot";
        createSnapshot(repoName, snapshotName, List.of(indexName));
        index(indexName, "some_id", Map.of("foo", "bar"));
        assertAcked(indicesAdmin().prepareClose(indexName).get());

        try (var mockLog = MockLog.capture(FileRestoreContext.class)) {
            mockLog.addExpectation(
                new MockLog.UnseenEventExpectation("no warnings", FileRestoreContext.class.getCanonicalName(), Level.WARN, "*")
            );

            final RestoreSnapshotResponse restoreSnapshotResponse = clusterAdmin().prepareRestoreSnapshot(
                TEST_REQUEST_TIMEOUT,
                repoName,
                snapshotName
            ).setIndices(indexName).setRestoreGlobalState(false).setWaitForCompletion(true).get();
            assertEquals(0, restoreSnapshotResponse.getRestoreInfo().failedShards());
            mockLog.assertAllExpectationsMatched();
        }
    }
}<|MERGE_RESOLUTION|>--- conflicted
+++ resolved
@@ -309,20 +309,12 @@
         assertThat(restoreSnapshotResponse.getRestoreInfo().totalShards(), greaterThan(0));
 
         logger.info("--> assert that old mapping is restored");
-<<<<<<< HEAD
-        MappingMetadata mappings = clusterAdmin().prepareState()
+        MappingMetadata mappings = clusterAdmin().prepareState(TEST_REQUEST_TIMEOUT)
             .get()
             .getState()
             .getMetadata()
             .getProject()
             .indices()
-=======
-        MappingMetadata mappings = clusterAdmin().prepareState(TEST_REQUEST_TIMEOUT)
-            .get()
-            .getState()
-            .getMetadata()
-            .getIndices()
->>>>>>> ecd887d6
             .get("test-idx")
             .mapping();
         assertThat(mappings.sourceAsMap().toString(), containsString("baz"));
