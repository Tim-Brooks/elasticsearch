/*
 * Licensed to Elasticsearch under one or more contributor
 * license agreements. See the NOTICE file distributed with
 * this work for additional information regarding copyright
 * ownership. Elasticsearch licenses this file to you under
 * the Apache License, Version 2.0 (the "License"); you may
 * not use this file except in compliance with the License.
 * You may obtain a copy of the License at
 *
 *    http://www.apache.org/licenses/LICENSE-2.0
 *
 * Unless required by applicable law or agreed to in writing,
 * software distributed under the License is distributed on an
 * "AS IS" BASIS, WITHOUT WARRANTIES OR CONDITIONS OF ANY
 * KIND, either express or implied.  See the License for the
 * specific language governing permissions and limitations
 * under the License.
 */

package org.elasticsearch.index.query;

import org.elasticsearch.common.xcontent.XContentBuilder;

import java.io.IOException;

/**
 * A filter for a field based on several terms matching on any of them.
 */
public class TermsQueryBuilder extends AbstractQueryBuilder<TermsQueryBuilder> {

    public static final String NAME = "terms";

    static final TermsQueryBuilder PROTOTYPE = new TermsQueryBuilder(null, (Object) null);

    private final String name;

    private final Object values;

    private String minimumShouldMatch;

    private Boolean disableCoord;

<<<<<<< HEAD
    private String execution;

    private String lookupIndex;
    private String lookupType;
    private String lookupId;
    private String lookupRouting;
    private String lookupPath;
=======
    private String queryName;

    private float boost = -1;
>>>>>>> 501a1996

    /**
     * A filter for a field based on several terms matching on any of them.
     *
     * @param name   The field name
     * @param values The terms
     */
    public TermsQueryBuilder(String name, String... values) {
        this(name, (Object[]) values);
    }

    /**
     * A filter for a field based on several terms matching on any of them.
     *
     * @param name   The field name
     * @param values The terms
     */
    public TermsQueryBuilder(String name, int... values) {
        this.name = name;
        this.values = values;
    }

    /**
     * A filter for a field based on several terms matching on any of them.
     *
     * @param name   The field name
     * @param values The terms
     */
    public TermsQueryBuilder(String name, long... values) {
        this.name = name;
        this.values = values;
    }

    /**
     * A filter for a field based on several terms matching on any of them.
     *
     * @param name   The field name
     * @param values The terms
     */
    public TermsQueryBuilder(String name, float... values) {
        this.name = name;
        this.values = values;
    }

    /**
     * A filter for a field based on several terms matching on any of them.
     *
     * @param name   The field name
     * @param values The terms
     */
    public TermsQueryBuilder(String name, double... values) {
        this.name = name;
        this.values = values;
    }

    /**
     * A filter for a field based on several terms matching on any of them.
     *
     * @param name   The field name
     * @param values The terms
     */
    public TermsQueryBuilder(String name, Object... values) {
        this.name = name;
        this.values = values;
    }

    /**
     * A filter for a field based on several terms matching on any of them.
     *
     * @param name   The field name
     * @param values The terms
     */
    public TermsQueryBuilder(String name, Iterable values) {
        this.name = name;
        this.values = values;
    }

    /**
<<<<<<< HEAD
     * Sets the execution mode for the terms filter. Cane be either "plain", "bool"
     * "and". Defaults to "plain".
     * @deprecated elasticsearch now makes better decisions on its own
     */
    @Deprecated
    public TermsQueryBuilder execution(String execution) {
        this.execution = execution;
        return this;
    }

    /**
<<<<<<< HEAD
     * Sets the index name to lookup the terms from.
=======
=======
>>>>>>> 501a1996
     * Sets the minimum number of matches across the provided terms. Defaults to <tt>1</tt>.
     * @deprecated use [bool] query instead
     */
    @Deprecated
    public TermsQueryBuilder minimumShouldMatch(String minimumShouldMatch) {
        this.minimumShouldMatch = minimumShouldMatch;
        return this;
    }

    /**
     * Disables <tt>Similarity#coord(int,int)</tt> in scoring. Defaults to <tt>false</tt>.
     * @deprecated use [bool] query instead
     */
    @Deprecated
    public TermsQueryBuilder disableCoord(boolean disableCoord) {
        this.disableCoord = disableCoord;
        return this;
    }

    /**
     * Sets the filter name for the filter that can be used when searching for matched_filters per hit.
>>>>>>> master
     */
    public TermsQueryBuilder lookupIndex(String lookupIndex) {
        this.lookupIndex = lookupIndex;
        return this;
    }

    /**
     * Sets the index type to lookup the terms from.
     */
    public TermsQueryBuilder lookupType(String lookupType) {
        this.lookupType = lookupType;
        return this;
    }

    /**
     * Sets the doc id to lookup the terms from.
     */
    public TermsQueryBuilder lookupId(String lookupId) {
        this.lookupId = lookupId;
        return this;
    }

    /**
     * Sets the path within the document to lookup the terms from.
     */
    public TermsQueryBuilder lookupPath(String lookupPath) {
        this.lookupPath = lookupPath;
        return this;
    }

    public TermsQueryBuilder lookupRouting(String lookupRouting) {
        this.lookupRouting = lookupRouting;
        return this;
    }

    @Override
    public void doXContent(XContentBuilder builder, Params params) throws IOException {
<<<<<<< HEAD
        builder.startObject(NAME);
        if (values == null) {
            builder.startObject(name);
            if (lookupIndex != null) {
                builder.field("index", lookupIndex);
            }
            builder.field("type", lookupType);
            builder.field("id", lookupId);
            if (lookupRouting != null) {
                builder.field("routing", lookupRouting);
            }
            builder.field("path", lookupPath);
            builder.endObject();
        } else {
            builder.field(name, values);
        }
        if (execution != null) {
            builder.field("execution", execution);
        }
=======
        builder.startObject(TermsQueryParser.NAME);
        builder.field(name, values);
>>>>>>> 501a1996

        if (minimumShouldMatch != null) {
            builder.field("minimum_should_match", minimumShouldMatch);
        }

        if (disableCoord != null) {
            builder.field("disable_coord", disableCoord);
        }

        printBoostAndQueryName(builder);

        builder.endObject();
    }

    @Override
    public String getWriteableName() {
        return NAME;
    }
}<|MERGE_RESOLUTION|>--- conflicted
+++ resolved
@@ -40,19 +40,11 @@
 
     private Boolean disableCoord;
 
-<<<<<<< HEAD
-    private String execution;
-
     private String lookupIndex;
     private String lookupType;
     private String lookupId;
     private String lookupRouting;
     private String lookupPath;
-=======
-    private String queryName;
-
-    private float boost = -1;
->>>>>>> 501a1996
 
     /**
      * A filter for a field based on several terms matching on any of them.
@@ -131,23 +123,6 @@
     }
 
     /**
-<<<<<<< HEAD
-     * Sets the execution mode for the terms filter. Cane be either "plain", "bool"
-     * "and". Defaults to "plain".
-     * @deprecated elasticsearch now makes better decisions on its own
-     */
-    @Deprecated
-    public TermsQueryBuilder execution(String execution) {
-        this.execution = execution;
-        return this;
-    }
-
-    /**
-<<<<<<< HEAD
-     * Sets the index name to lookup the terms from.
-=======
-=======
->>>>>>> 501a1996
      * Sets the minimum number of matches across the provided terms. Defaults to <tt>1</tt>.
      * @deprecated use [bool] query instead
      */
@@ -168,8 +143,7 @@
     }
 
     /**
-     * Sets the filter name for the filter that can be used when searching for matched_filters per hit.
->>>>>>> master
+     * Sets the index name to lookup the terms from.
      */
     public TermsQueryBuilder lookupIndex(String lookupIndex) {
         this.lookupIndex = lookupIndex;
@@ -207,7 +181,6 @@
 
     @Override
     public void doXContent(XContentBuilder builder, Params params) throws IOException {
-<<<<<<< HEAD
         builder.startObject(NAME);
         if (values == null) {
             builder.startObject(name);
@@ -224,14 +197,7 @@
         } else {
             builder.field(name, values);
         }
-        if (execution != null) {
-            builder.field("execution", execution);
-        }
-=======
-        builder.startObject(TermsQueryParser.NAME);
-        builder.field(name, values);
->>>>>>> 501a1996
-
+        
         if (minimumShouldMatch != null) {
             builder.field("minimum_should_match", minimumShouldMatch);
         }
