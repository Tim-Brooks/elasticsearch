--- conflicted
+++ resolved
@@ -10,10 +10,7 @@
 import com.carrotsearch.randomizedtesting.annotations.Name;
 import com.carrotsearch.randomizedtesting.annotations.ParametersFactory;
 
-<<<<<<< HEAD
-=======
 import org.elasticsearch.Build;
->>>>>>> e9f29a8e
 import org.elasticsearch.core.Nullable;
 import org.elasticsearch.test.ESTestCase;
 import org.elasticsearch.xpack.esql.core.expression.Expression;
@@ -41,24 +38,6 @@
 import static org.hamcrest.Matchers.startsWith;
 
 public class CaseTests extends AbstractScalarFunctionTestCase {
-    private static final List<DataType> TYPES = List.of(
-        DataType.KEYWORD,
-        DataType.TEXT,
-        DataType.BOOLEAN,
-        DataType.DATETIME,
-        DataType.DATE_NANOS,
-        DataType.DOUBLE,
-        DataType.INTEGER,
-        DataType.LONG,
-        DataType.UNSIGNED_LONG,
-        DataType.IP,
-        DataType.VERSION,
-        DataType.CARTESIAN_POINT,
-        DataType.GEO_POINT,
-        DataType.CARTESIAN_SHAPE,
-        DataType.GEO_SHAPE,
-        DataType.NULL
-    );
 
     private static final List<DataType> TYPES;
     static {
@@ -169,7 +148,6 @@
                     cond(cond, "cond"),
                     new TestCaseSupplier.TypedData(lhs, type, "lhs"),
                     new TestCaseSupplier.TypedData(rhs, type, "rhs")
-<<<<<<< HEAD
                 );
                 return testCase(type, typedData, lhsOrRhs ? lhs : rhs, toStringMatcher(1, false), false, null, addWarnings(warnings));
             })
@@ -508,263 +486,6 @@
                     new TestCaseSupplier(
                         "partial foldable 1 " + TestCaseSupplier.nameFrom(Arrays.asList(cond1, type, cond2, type)),
                         List.of(DataType.BOOLEAN, type, DataType.BOOLEAN, type),
-=======
-                );
-                return testCase(type, typedData, lhsOrRhs ? lhs : rhs, toStringMatcher(1, false), false, null, addWarnings(warnings));
-            })
-        );
-        if (lhsOrRhs) {
-            suppliers.add(
-                new TestCaseSupplier(
-                    "foldable " + TestCaseSupplier.nameFrom(Arrays.asList(cond, type, type)),
-                    List.of(DataType.BOOLEAN, type, type),
-                    () -> {
-                        Object lhs = randomLiteral(type).value();
-                        Object rhs = randomLiteral(type).value();
-                        List<TestCaseSupplier.TypedData> typedData = List.of(
-                            cond(cond, "cond").forceLiteral(),
-                            new TestCaseSupplier.TypedData(lhs, type, "lhs").forceLiteral(),
-                            new TestCaseSupplier.TypedData(rhs, type, "rhs")
-                        );
-                        return testCase(
-                            type,
-                            typedData,
-                            lhs,
-                            startsWith("LiteralsEvaluator[lit="),
-                            true,
-                            null,
-                            addBuildEvaluatorWarnings(warnings)
-                        );
-                    }
-                )
-            );
-            suppliers.add(
-                new TestCaseSupplier(
-                    "partial foldable " + TestCaseSupplier.nameFrom(Arrays.asList(cond, type)),
-                    List.of(DataType.BOOLEAN, type),
-                    () -> {
-                        Object lhs = randomLiteral(type).value();
-                        List<TestCaseSupplier.TypedData> typedData = List.of(
-                            cond(cond, "cond").forceLiteral(),
-                            new TestCaseSupplier.TypedData(lhs, type, "lhs")
-                        );
-                        return testCase(
-                            type,
-                            typedData,
-                            lhs,
-                            startsWith("CaseEvaluator[conditions=[ConditionEvaluator[condition=LiteralsEvaluator"),
-                            false,
-                            List.of(typedData.get(1)),
-                            addBuildEvaluatorWarnings(warnings)
-                        );
-                    }
-                )
-            );
-        } else {
-            suppliers.add(
-                new TestCaseSupplier(
-                    "foldable " + TestCaseSupplier.nameFrom(Arrays.asList(cond, type)),
-                    List.of(DataType.BOOLEAN, type),
-                    () -> {
-                        Object lhs = randomLiteral(type).value();
-                        List<TestCaseSupplier.TypedData> typedData = List.of(
-                            cond(cond, "cond").forceLiteral(),
-                            new TestCaseSupplier.TypedData(lhs, type, "lhs")
-                        );
-                        return testCase(
-                            type,
-                            typedData,
-                            null,
-                            startsWith("LiteralsEvaluator[lit="),
-                            true,
-                            List.of(new TestCaseSupplier.TypedData(null, type, "null").forceLiteral()),
-                            addBuildEvaluatorWarnings(warnings)
-                        );
-                    }
-                )
-            );
-        }
-
-        suppliers.add(
-            new TestCaseSupplier(
-                "partial foldable " + TestCaseSupplier.nameFrom(Arrays.asList(cond, type, type)),
-                List.of(DataType.BOOLEAN, type, type),
-                () -> {
-                    Object lhs = randomLiteral(type).value();
-                    Object rhs = randomLiteral(type).value();
-                    List<TestCaseSupplier.TypedData> typedData = List.of(
-                        cond(cond, "cond").forceLiteral(),
-                        new TestCaseSupplier.TypedData(lhs, type, "lhs"),
-                        new TestCaseSupplier.TypedData(rhs, type, "rhs")
-                    );
-                    return testCase(
-                        type,
-                        typedData,
-                        lhsOrRhs ? lhs : rhs,
-                        startsWith("CaseEvaluator[conditions=[ConditionEvaluator[condition=LiteralsEvaluator"),
-                        false,
-                        List.of(typedData.get(lhsOrRhs ? 1 : 2)),
-                        addWarnings(warnings)
-                    );
-                }
-            )
-        );
-
-        // Fill in some cases with null conditions or null values
-        if (cond == null) {
-            suppliers.add(
-                new TestCaseSupplier(TestCaseSupplier.nameFrom(Arrays.asList(DataType.NULL, type)), List.of(DataType.NULL, type), () -> {
-                    Object lhs = randomLiteral(type).value();
-                    List<TestCaseSupplier.TypedData> typedData = List.of(
-                        new TestCaseSupplier.TypedData(null, DataType.NULL, "cond"),
-                        new TestCaseSupplier.TypedData(lhs, type, "lhs")
-                    );
-                    return testCase(
-                        type,
-                        typedData,
-                        lhsOrRhs ? lhs : null,
-                        startsWith("CaseEvaluator[conditions=[ConditionEvaluator[condition="),
-                        false,
-                        null,
-                        addWarnings(warnings)
-                    );
-                })
-            );
-            suppliers.add(
-                new TestCaseSupplier(
-                    TestCaseSupplier.nameFrom(Arrays.asList(DataType.NULL, type, type)),
-                    List.of(DataType.NULL, type, type),
-                    () -> {
-                        Object lhs = randomLiteral(type).value();
-                        Object rhs = randomLiteral(type).value();
-                        List<TestCaseSupplier.TypedData> typedData = List.of(
-                            new TestCaseSupplier.TypedData(null, DataType.NULL, "cond"),
-                            new TestCaseSupplier.TypedData(lhs, type, "lhs"),
-                            new TestCaseSupplier.TypedData(rhs, type, "rhs")
-                        );
-                        return testCase(
-                            type,
-                            typedData,
-                            lhsOrRhs ? lhs : rhs,
-                            startsWith("CaseEvaluator[conditions=[ConditionEvaluator[condition="),
-                            false,
-                            null,
-                            addWarnings(warnings)
-                        );
-                    }
-                )
-            );
-        }
-        suppliers.add(
-            new TestCaseSupplier(
-                TestCaseSupplier.nameFrom(Arrays.asList(DataType.BOOLEAN, DataType.NULL, type)),
-                List.of(DataType.BOOLEAN, DataType.NULL, type),
-                () -> {
-                    Object rhs = randomLiteral(type).value();
-                    List<TestCaseSupplier.TypedData> typedData = List.of(
-                        cond(cond, "cond"),
-                        new TestCaseSupplier.TypedData(null, DataType.NULL, "lhs"),
-                        new TestCaseSupplier.TypedData(rhs, type, "rhs")
-                    );
-                    return testCase(
-                        type,
-                        typedData,
-                        lhsOrRhs ? null : rhs,
-                        startsWith("CaseEvaluator[conditions=[ConditionEvaluator[condition="),
-                        false,
-                        null,
-                        addWarnings(warnings)
-                    );
-                }
-            )
-        );
-        suppliers.add(
-            new TestCaseSupplier(
-                TestCaseSupplier.nameFrom(Arrays.asList(DataType.BOOLEAN, type, DataType.NULL)),
-                List.of(DataType.BOOLEAN, type, DataType.NULL),
-                () -> {
-                    Object lhs = randomLiteral(type).value();
-                    List<TestCaseSupplier.TypedData> typedData = List.of(
-                        cond(cond, "cond"),
-                        new TestCaseSupplier.TypedData(lhs, type, "lhs"),
-                        new TestCaseSupplier.TypedData(null, DataType.NULL, "rhs")
-                    );
-                    return testCase(
-                        type,
-                        typedData,
-                        lhsOrRhs ? lhs : null,
-                        startsWith("CaseEvaluator[conditions=[ConditionEvaluator[condition="),
-                        false,
-                        null,
-                        addWarnings(warnings)
-                    );
-                }
-            )
-        );
-    }
-
-    private static void fourAndFiveArgs(
-        List<TestCaseSupplier> suppliers,
-        Object cond1,
-        Object cond2,
-        int result,
-        DataType type,
-        List<String> warnings
-    ) {
-        suppliers.add(
-            new TestCaseSupplier(
-                TestCaseSupplier.nameFrom(Arrays.asList(cond1, type, cond2, type)),
-                List.of(DataType.BOOLEAN, type, DataType.BOOLEAN, type),
-                () -> {
-                    Object r1 = randomLiteral(type).value();
-                    Object r2 = randomLiteral(type).value();
-                    List<TestCaseSupplier.TypedData> typedData = List.of(
-                        cond(cond1, "cond1"),
-                        new TestCaseSupplier.TypedData(r1, type, "r1"),
-                        cond(cond2, "cond2"),
-                        new TestCaseSupplier.TypedData(r2, type, "r2")
-                    );
-                    return testCase(type, typedData, switch (result) {
-                        case 0 -> r1;
-                        case 1 -> r2;
-                        case 2 -> null;
-                        default -> throw new AssertionError("unsupported result " + result);
-                    }, toStringMatcher(2, true), false, null, addWarnings(warnings));
-                }
-            )
-        );
-        suppliers.add(
-            new TestCaseSupplier(
-                TestCaseSupplier.nameFrom(Arrays.asList(cond1, type, cond2, type, type)),
-                List.of(DataType.BOOLEAN, type, DataType.BOOLEAN, type, type),
-                () -> {
-                    Object r1 = randomLiteral(type).value();
-                    Object r2 = randomLiteral(type).value();
-                    Object r3 = randomLiteral(type).value();
-                    List<TestCaseSupplier.TypedData> typedData = List.of(
-                        cond(cond1, "cond1"),
-                        new TestCaseSupplier.TypedData(r1, type, "r1"),
-                        cond(cond2, "cond2"),
-                        new TestCaseSupplier.TypedData(r2, type, "r2"),
-                        new TestCaseSupplier.TypedData(r3, type, "r3")
-                    );
-                    return testCase(type, typedData, switch (result) {
-                        case 0 -> r1;
-                        case 1 -> r2;
-                        case 2 -> r3;
-                        default -> throw new AssertionError("unsupported result " + result);
-                    }, toStringMatcher(2, false), false, null, addWarnings(warnings));
-                }
-            )
-        );
-        // Add some foldable and partially foldable cases. This isn't every combination of fold-ability, but it's many.
-        switch (result) {
-            case 0 -> {
-                suppliers.add(
-                    new TestCaseSupplier(
-                        "foldable " + TestCaseSupplier.nameFrom(Arrays.asList(cond1, type, cond2, type, type)),
-                        List.of(DataType.BOOLEAN, type, DataType.BOOLEAN, type, type),
->>>>>>> e9f29a8e
                         () -> {
                             Object r1 = randomLiteral(type).value();
                             Object r2 = randomLiteral(type).value();
@@ -772,37 +493,24 @@
                             List<TestCaseSupplier.TypedData> typedData = List.of(
                                 cond(cond1, "cond1").forceLiteral(),
                                 new TestCaseSupplier.TypedData(r1, type, "r1").forceLiteral(),
-<<<<<<< HEAD
                                 cond(cond2, "cond2").forceLiteral(),
-=======
-                                cond(cond2, "cond2"),
->>>>>>> e9f29a8e
                                 new TestCaseSupplier.TypedData(r2, type, "r2"),
                                 new TestCaseSupplier.TypedData(r3, type, "r3")
                             );
                             return testCase(
                                 type,
                                 typedData,
-<<<<<<< HEAD
                                 r2,
                                 startsWith("CaseEvaluator[conditions=[ConditionEvaluator[condition=LiteralsEvaluator[lit="),
                                 false,
                                 List.of(typedData.get(3)),
                                 addWarnings(warnings)
-=======
-                                r1,
-                                startsWith("LiteralsEvaluator[lit="),
-                                true,
-                                null,
-                                addBuildEvaluatorWarnings(warnings)
->>>>>>> e9f29a8e
                             );
                         }
                     )
                 );
                 suppliers.add(
                     new TestCaseSupplier(
-<<<<<<< HEAD
                         "partial foldable 2 " + TestCaseSupplier.nameFrom(Arrays.asList(cond1, type, cond2, type)),
                         List.of(DataType.BOOLEAN, type, DataType.BOOLEAN, type),
                         () -> {
@@ -813,25 +521,10 @@
                                 new TestCaseSupplier.TypedData(r1, type, "r1").forceLiteral(),
                                 cond(cond2, "cond2").forceLiteral(),
                                 new TestCaseSupplier.TypedData(r2, type, "r2")
-=======
-                        "partial foldable " + TestCaseSupplier.nameFrom(Arrays.asList(cond1, type, cond2, type, type)),
-                        List.of(DataType.BOOLEAN, type, DataType.BOOLEAN, type, type),
-                        () -> {
-                            Object r1 = randomLiteral(type).value();
-                            Object r2 = randomLiteral(type).value();
-                            Object r3 = randomLiteral(type).value();
-                            List<TestCaseSupplier.TypedData> typedData = List.of(
-                                cond(cond1, "cond1").forceLiteral(),
-                                new TestCaseSupplier.TypedData(r1, type, "r1"),
-                                cond(cond2, "cond2"),
-                                new TestCaseSupplier.TypedData(r2, type, "r2"),
-                                new TestCaseSupplier.TypedData(r3, type, "r3")
->>>>>>> e9f29a8e
                             );
                             return testCase(
                                 type,
                                 typedData,
-<<<<<<< HEAD
                                 r2,
                                 startsWith("CaseEvaluator[conditions=[ConditionEvaluator[condition=LiteralsEvaluator[lit="),
                                 false,
@@ -853,39 +546,11 @@
                                 new TestCaseSupplier.TypedData(r1, type, "r1").forceLiteral(),
                                 cond(cond2, "cond2"),
                                 new TestCaseSupplier.TypedData(r2, type, "r2")
-=======
-                                r1,
-                                startsWith("CaseEvaluator[conditions=[ConditionEvaluator[condition=LiteralsEvaluator[lit="),
-                                false,
-                                List.of(typedData.get(1)),
-                                addBuildEvaluatorWarnings(warnings)
-                            );
-                        }
-                    )
-                );
-            }
-            case 1 -> {
-                suppliers.add(
-                    new TestCaseSupplier(
-                        "foldable " + TestCaseSupplier.nameFrom(Arrays.asList(cond1, type, cond2, type, type)),
-                        List.of(DataType.BOOLEAN, type, DataType.BOOLEAN, type, type),
-                        () -> {
-                            Object r1 = randomLiteral(type).value();
-                            Object r2 = randomLiteral(type).value();
-                            Object r3 = randomLiteral(type).value();
-                            List<TestCaseSupplier.TypedData> typedData = List.of(
-                                cond(cond1, "cond1").forceLiteral(),
-                                new TestCaseSupplier.TypedData(r1, type, "r1").forceLiteral(),
-                                cond(cond2, "cond2").forceLiteral(),
-                                new TestCaseSupplier.TypedData(r2, type, "r2").forceLiteral(),
-                                new TestCaseSupplier.TypedData(r3, type, "r3")
->>>>>>> e9f29a8e
                             );
                             return testCase(
                                 type,
                                 typedData,
                                 r2,
-<<<<<<< HEAD
                                 startsWith("CaseEvaluator[conditions=[ConditionEvaluator[condition=LiteralsEvaluator[lit="),
                                 false,
                                 typedData.subList(2, 4),
@@ -895,160 +560,6 @@
                     )
                 );
             }
-            case 2 -> {
-                suppliers.add(
-                    new TestCaseSupplier(
-                        "foldable " + TestCaseSupplier.nameFrom(Arrays.asList(cond1, type, cond2, type, type)),
-                        List.of(DataType.BOOLEAN, type, DataType.BOOLEAN, type, type),
-=======
-                                startsWith("LiteralsEvaluator[lit="),
-                                true,
-                                null,
-                                addBuildEvaluatorWarnings(warnings)
-                            );
-                        }
-                    )
-                );
-                suppliers.add(
-                    new TestCaseSupplier(
-                        "partial foldable 1 " + TestCaseSupplier.nameFrom(Arrays.asList(cond1, type, cond2, type)),
-                        List.of(DataType.BOOLEAN, type, DataType.BOOLEAN, type),
->>>>>>> e9f29a8e
-                        () -> {
-                            Object r1 = randomLiteral(type).value();
-                            Object r2 = randomLiteral(type).value();
-                            Object r3 = randomLiteral(type).value();
-                            List<TestCaseSupplier.TypedData> typedData = List.of(
-                                cond(cond1, "cond1").forceLiteral(),
-<<<<<<< HEAD
-                                new TestCaseSupplier.TypedData(r1, type, "r1"),
-                                cond(cond2, "cond2").forceLiteral(),
-                                new TestCaseSupplier.TypedData(r2, type, "r2"),
-                                new TestCaseSupplier.TypedData(r3, type, "r3").forceLiteral()
-=======
-                                new TestCaseSupplier.TypedData(r1, type, "r1").forceLiteral(),
-                                cond(cond2, "cond2").forceLiteral(),
-                                new TestCaseSupplier.TypedData(r2, type, "r2"),
-                                new TestCaseSupplier.TypedData(r3, type, "r3")
->>>>>>> e9f29a8e
-                            );
-                            return testCase(
-                                type,
-                                typedData,
-<<<<<<< HEAD
-                                r3,
-                                startsWith("LiteralsEvaluator[lit="),
-                                true,
-                                null,
-                                addBuildEvaluatorWarnings(warnings)
-=======
-                                r2,
-                                startsWith("CaseEvaluator[conditions=[ConditionEvaluator[condition=LiteralsEvaluator[lit="),
-                                false,
-                                List.of(typedData.get(3)),
-                                addWarnings(warnings)
->>>>>>> e9f29a8e
-                            );
-                        }
-                    )
-                );
-                suppliers.add(
-                    new TestCaseSupplier(
-<<<<<<< HEAD
-                        "partial foldable 1 " + TestCaseSupplier.nameFrom(Arrays.asList(cond1, type, cond2, type, type)),
-                        List.of(DataType.BOOLEAN, type, DataType.BOOLEAN, type, type),
-                        () -> {
-                            Object r1 = randomLiteral(type).value();
-                            Object r2 = randomLiteral(type).value();
-                            Object r3 = randomLiteral(type).value();
-                            List<TestCaseSupplier.TypedData> typedData = List.of(
-                                cond(cond1, "cond1").forceLiteral(),
-                                new TestCaseSupplier.TypedData(r1, type, "r1"),
-                                cond(cond2, "cond2").forceLiteral(),
-                                new TestCaseSupplier.TypedData(r2, type, "r2"),
-                                new TestCaseSupplier.TypedData(r3, type, "r3")
-=======
-                        "partial foldable 2 " + TestCaseSupplier.nameFrom(Arrays.asList(cond1, type, cond2, type)),
-                        List.of(DataType.BOOLEAN, type, DataType.BOOLEAN, type),
-                        () -> {
-                            Object r1 = randomLiteral(type).value();
-                            Object r2 = randomLiteral(type).value();
-                            List<TestCaseSupplier.TypedData> typedData = List.of(
-                                cond(cond1, "cond1").forceLiteral(),
-                                new TestCaseSupplier.TypedData(r1, type, "r1").forceLiteral(),
-                                cond(cond2, "cond2").forceLiteral(),
-                                new TestCaseSupplier.TypedData(r2, type, "r2")
->>>>>>> e9f29a8e
-                            );
-                            return testCase(
-                                type,
-                                typedData,
-<<<<<<< HEAD
-                                r3,
-                                startsWith("CaseEvaluator[conditions=[ConditionEvaluator[condition=LiteralsEvaluator[lit="),
-                                false,
-                                List.of(typedData.get(4)),
-=======
-                                r2,
-                                startsWith("CaseEvaluator[conditions=[ConditionEvaluator[condition=LiteralsEvaluator[lit="),
-                                false,
-                                List.of(typedData.get(3)),
->>>>>>> e9f29a8e
-                                addWarnings(warnings)
-                            );
-                        }
-                    )
-                );
-                suppliers.add(
-                    new TestCaseSupplier(
-<<<<<<< HEAD
-                        "partial foldable 2 " + TestCaseSupplier.nameFrom(Arrays.asList(cond1, type, cond2, type, type)),
-                        List.of(DataType.BOOLEAN, type, DataType.BOOLEAN, type, type),
-                        () -> {
-                            Object r1 = randomLiteral(type).value();
-                            Object r2 = randomLiteral(type).value();
-                            Object r3 = randomLiteral(type).value();
-                            List<TestCaseSupplier.TypedData> typedData = List.of(
-                                cond(cond1, "cond1").forceLiteral(),
-                                new TestCaseSupplier.TypedData(r1, type, "r1"),
-                                cond(cond2, "cond2"),
-                                new TestCaseSupplier.TypedData(r2, type, "r2"),
-                                new TestCaseSupplier.TypedData(r3, type, "r3")
-=======
-                        "partial foldable 3 " + TestCaseSupplier.nameFrom(Arrays.asList(cond1, type, cond2, type)),
-                        List.of(DataType.BOOLEAN, type, DataType.BOOLEAN, type),
-                        () -> {
-                            Object r1 = randomLiteral(type).value();
-                            Object r2 = randomLiteral(type).value();
-                            List<TestCaseSupplier.TypedData> typedData = List.of(
-                                cond(cond1, "cond1").forceLiteral(),
-                                new TestCaseSupplier.TypedData(r1, type, "r1").forceLiteral(),
-                                cond(cond2, "cond2"),
-                                new TestCaseSupplier.TypedData(r2, type, "r2")
->>>>>>> e9f29a8e
-                            );
-                            return testCase(
-                                type,
-                                typedData,
-<<<<<<< HEAD
-                                r3,
-                                startsWith("CaseEvaluator[conditions=[ConditionEvaluator[condition=LiteralsEvaluator[lit="),
-                                false,
-                                typedData.subList(2, 5),
-=======
-                                r2,
-                                startsWith("CaseEvaluator[conditions=[ConditionEvaluator[condition=LiteralsEvaluator[lit="),
-                                false,
-                                typedData.subList(2, 4),
->>>>>>> e9f29a8e
-                                addWarnings(warnings)
-                            );
-                        }
-                    )
-                );
-            }
-<<<<<<< HEAD
-=======
             case 2 -> {
                 suppliers.add(
                     new TestCaseSupplier(
@@ -1132,7 +643,6 @@
                     )
                 );
             }
->>>>>>> e9f29a8e
             default -> throw new IllegalArgumentException("unsupported " + result);
         }
     }
