/*
 * Copyright Elasticsearch B.V. and/or licensed to Elasticsearch B.V. under one
 * or more contributor license agreements. Licensed under the Elastic License
 * 2.0; you may not use this file except in compliance with the Elastic License
 * 2.0.
 */

package org.elasticsearch.xpack.migrate.action;

import org.elasticsearch.ResourceAlreadyExistsException;
import org.elasticsearch.ResourceNotFoundException;
import org.elasticsearch.action.ActionListener;
import org.elasticsearch.action.support.ActionFilters;
import org.elasticsearch.action.support.HandledTransportAction;
import org.elasticsearch.action.support.master.AcknowledgedResponse;
import org.elasticsearch.cluster.metadata.DataStream;
import org.elasticsearch.cluster.metadata.Metadata;
import org.elasticsearch.cluster.service.ClusterService;
import org.elasticsearch.core.TimeValue;
import org.elasticsearch.injection.guice.Inject;
import org.elasticsearch.persistent.PersistentTasksService;
import org.elasticsearch.tasks.Task;
import org.elasticsearch.threadpool.ThreadPool;
import org.elasticsearch.transport.TransportService;
import org.elasticsearch.xpack.core.ClientHelper;
import org.elasticsearch.xpack.migrate.action.ReindexDataStreamAction.ReindexDataStreamRequest;
import org.elasticsearch.xpack.migrate.task.ReindexDataStreamTask;
import org.elasticsearch.xpack.migrate.task.ReindexDataStreamTaskParams;

import static org.elasticsearch.xpack.core.deprecation.DeprecatedIndexPredicate.getReindexRequiredPredicate;
import static org.elasticsearch.xpack.migrate.action.ReindexDataStreamAction.TASK_ID_PREFIX;

/*
 * This transport action creates a new persistent task for reindexing the source data stream given in the request. On successful creation
 *  of the persistent task, it responds with the persistent task id so that the user can monitor the persistent task.
 */
public class ReindexDataStreamTransportAction extends HandledTransportAction<ReindexDataStreamRequest, AcknowledgedResponse> {
    private final PersistentTasksService persistentTasksService;
    private final TransportService transportService;
    private final ClusterService clusterService;

    @Inject
    public ReindexDataStreamTransportAction(
        TransportService transportService,
        ActionFilters actionFilters,
        PersistentTasksService persistentTasksService,
        ClusterService clusterService
    ) {
        super(
            ReindexDataStreamAction.NAME,
            true,
            transportService,
            actionFilters,
            ReindexDataStreamRequest::new,
            transportService.getThreadPool().executor(ThreadPool.Names.GENERIC)
        );
        this.transportService = transportService;
        this.persistentTasksService = persistentTasksService;
        this.clusterService = clusterService;
    }

    @Override
    protected void doExecute(Task task, ReindexDataStreamRequest request, ActionListener<AcknowledgedResponse> listener) {
        String sourceDataStreamName = request.getSourceDataStream();
        Metadata metadata = clusterService.state().metadata();
        DataStream dataStream = metadata.getProject().dataStreams().get(sourceDataStreamName);
        if (dataStream == null) {
            listener.onFailure(new ResourceNotFoundException("Data stream named [{}] does not exist", sourceDataStreamName));
            return;
        }
        int totalIndices = dataStream.getIndices().size();
<<<<<<< HEAD
        int totalIndicesToBeUpgraded = (int) dataStream.getIndices()
            .stream()
            .filter(getReindexRequiredPredicate(metadata.getProject()))
            .count();
=======
        int totalIndicesToBeUpgraded = (int) dataStream.getIndices().stream().filter(getReindexRequiredPredicate(metadata, false)).count();
>>>>>>> bc67124a
        ReindexDataStreamTaskParams params = new ReindexDataStreamTaskParams(
            sourceDataStreamName,
            transportService.getThreadPool().absoluteTimeInMillis(),
            totalIndices,
            totalIndicesToBeUpgraded,
            ClientHelper.getPersistableSafeSecurityHeaders(transportService.getThreadPool().getThreadContext(), clusterService.state())
        );
        String persistentTaskId = getPersistentTaskId(sourceDataStreamName);
        persistentTasksService.sendStartRequest(
            persistentTaskId,
            ReindexDataStreamTask.TASK_NAME,
            params,
            TimeValue.THIRTY_SECONDS /* TODO should this be configurable? longer by default? infinite? */,
            ActionListener.wrap(startedTask -> listener.onResponse(AcknowledgedResponse.TRUE), listener::onFailure)
        );
    }

    private String getPersistentTaskId(String dataStreamName) throws ResourceAlreadyExistsException {
        return TASK_ID_PREFIX + dataStreamName;
    }
}<|MERGE_RESOLUTION|>--- conflicted
+++ resolved
@@ -69,14 +69,10 @@
             return;
         }
         int totalIndices = dataStream.getIndices().size();
-<<<<<<< HEAD
         int totalIndicesToBeUpgraded = (int) dataStream.getIndices()
             .stream()
-            .filter(getReindexRequiredPredicate(metadata.getProject()))
+            .filter(getReindexRequiredPredicate(metadata.getProject(), false))
             .count();
-=======
-        int totalIndicesToBeUpgraded = (int) dataStream.getIndices().stream().filter(getReindexRequiredPredicate(metadata, false)).count();
->>>>>>> bc67124a
         ReindexDataStreamTaskParams params = new ReindexDataStreamTaskParams(
             sourceDataStreamName,
             transportService.getThreadPool().absoluteTimeInMillis(),
