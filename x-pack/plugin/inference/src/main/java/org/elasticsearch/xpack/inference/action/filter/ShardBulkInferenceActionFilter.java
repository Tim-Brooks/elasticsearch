--- conflicted
+++ resolved
@@ -633,11 +633,7 @@
             if (indexRequest.isIndexingPressureIncremented() == false) {
                 try {
                     // Track operation count as one operation per document source update
-<<<<<<< HEAD
-                    coordinatingIndexingPressure.increment(1, indexRequest.getIndexRequest().sourceContext().bytes().length());
-=======
                     coordinatingIndexingPressure.increment(1, indexRequest.getIndexRequest().indexSource().byteLength());
->>>>>>> 2f49a5eb
                     indexRequest.setIndexingPressureIncremented();
                 } catch (EsRejectedExecutionException e) {
                     addInferenceResponseFailure(
@@ -732,8 +728,8 @@
                 inferenceFieldsMap.put(fieldName, result);
             }
 
-<<<<<<< HEAD
-            IndexSource indexSource = indexRequest.sourceContext();
+            IndexSource indexSource = indexRequest.indexSource();
+            int originalSourceSize = indexSource.byteLength();
             try (ReleasableBytesReference originalSource = indexSource.retainedBytes()) {
                 if (useLegacyFormat) {
                     var newDocMap = indexSource.sourceAsMap();
@@ -747,13 +743,13 @@
                         indexSource.source(builder);
                     }
                 }
-                long modifiedSourceSize = indexSource.bytes().length();
+                long modifiedSourceSize = indexSource.byteLength();
 
                 // Add the indexing pressure from the source modifications.
                 // Don't increment operation count because we count one source update as one operation, and we already accounted for those
                 // in addFieldInferenceRequests.
                 try {
-                    coordinatingIndexingPressure.increment(0, modifiedSourceSize - originalSource.length());
+                    coordinatingIndexingPressure.increment(0, modifiedSourceSize - originalSourceSize);
                 } catch (EsRejectedExecutionException e) {
                     indexSource.source(originalSource.retain(), indexSource.contentType());
                     item.abort(
@@ -767,42 +763,6 @@
                     );
                 }
             }
-=======
-            IndexSource indexSource = indexRequest.indexSource();
-            int originalSourceSize = indexSource.byteLength();
-            BytesReference originalSource = indexSource.bytes();
-            if (useLegacyFormat) {
-                var newDocMap = indexSource.sourceAsMap();
-                for (var entry : inferenceFieldsMap.entrySet()) {
-                    XContentMapValues.insertValue(entry.getKey(), newDocMap, entry.getValue());
-                }
-                indexSource.source(newDocMap, indexSource.contentType());
-            } else {
-                try (XContentBuilder builder = XContentBuilder.builder(indexSource.contentType().xContent())) {
-                    appendSourceAndInferenceMetadata(builder, indexSource.bytes(), indexSource.contentType(), inferenceFieldsMap);
-                    indexSource.source(builder);
-                }
-            }
-            long modifiedSourceSize = indexSource.byteLength();
-
-            // Add the indexing pressure from the source modifications.
-            // Don't increment operation count because we count one source update as one operation, and we already accounted for those
-            // in addFieldInferenceRequests.
-            try {
-                coordinatingIndexingPressure.increment(0, modifiedSourceSize - originalSourceSize);
-            } catch (EsRejectedExecutionException e) {
-                indexSource.source(originalSource, indexSource.contentType());
-                item.abort(
-                    item.index(),
-                    new InferenceException(
-                        "Unable to insert inference results into document ["
-                            + indexRequest.id()
-                            + "] due to memory pressure. Please retry the bulk request with fewer documents or smaller document sizes.",
-                        e
-                    )
-                );
-            }
->>>>>>> 2f49a5eb
         }
     }
 
