--- conflicted
+++ resolved
@@ -125,18 +125,8 @@
         }
     }
 
-<<<<<<< HEAD
-    public boolean readyForApplicationWrites() {
-        return currentMode.isApplication();
-    }
-
-    public boolean needsNonApplicationWrite() {
-//        return currentMode.needsNonApplicationWrite();
-        return false;
-=======
     public boolean readyForApplicationData() {
         return currentMode.readyForApplicationData();
->>>>>>> a189a8e5
     }
 
     public int write(FlushOperation applicationBytes) throws SSLException {
@@ -162,13 +152,9 @@
     public void close() throws SSLException {
         outboundBuffer.close();
         ArrayList<SSLException> closingExceptions = new ArrayList<>(2);
-<<<<<<< HEAD
-        closingInternal(false);
-=======
         if (currentMode.isClose() == false) {
             currentMode = new CloseMode(((RegularMode) currentMode).isHandshaking, false);
         }
->>>>>>> a189a8e5
         CloseMode closeMode = (CloseMode) this.currentMode;
         if (closeMode.needToSendClose) {
             closingExceptions.add(new SSLException("Closed engine without completely sending the close alert message."));
@@ -256,27 +242,10 @@
         }
     }
 
-<<<<<<< HEAD
-    private void closingInternal() {
-        closingInternal(true);
-    }
-
-    private void closingInternal(boolean doWrite) {
-        // This check prevents us from attempting to send close_notify twice
-        if (currentMode.isClose() == false) {
-            currentMode = new CloseMode(currentMode.isHandshake());
-            if (doWrite) {
-                try {
-                    currentMode.write(EMPTY_FLUSH_OPERATION);
-                } catch (SSLException e) {
-                }
-            }
-=======
     private void internalClose() throws SSLException {
         // This check prevents us from attempting to send close_notify twice
         if (currentMode.isClose() == false) {
             currentMode = new CloseMode(((RegularMode) currentMode).isHandshaking);
->>>>>>> a189a8e5
         }
     }
 
@@ -307,13 +276,6 @@
 
         int write(FlushOperation applicationBytes) throws SSLException;
 
-<<<<<<< HEAD
-        boolean isHandshake();
-
-        boolean isApplication();
-
-=======
->>>>>>> a189a8e5
         boolean isClose();
 
         boolean readyForApplicationData();
@@ -329,18 +291,7 @@
 
         private void startHandshake() {
             handshakeStatus = engine.getHandshakeStatus();
-<<<<<<< HEAD
-            if (handshakeStatus != SSLEngineResult.HandshakeStatus.NEED_UNWRAP) {
-                try {
-                    handshake();
-                } catch (SSLException e) {
-                    closingInternal(false);
-                    throw e;
-                }
-            }
-=======
             isHandshaking = true;
->>>>>>> a189a8e5
         }
 
         private void handshake() throws SSLException {
@@ -388,14 +339,6 @@
                 }
                 throw e;
             }
-<<<<<<< HEAD
-            return 0;
-        }
-
-        @Override
-        public boolean isHandshake() {
-            return true;
-=======
         }
 
         @Override
@@ -403,7 +346,6 @@
             SSLEngineResult result = wrap(outboundBuffer, applicationBytes);
             handshakeStatus = result.getHandshakeStatus();
             return result.bytesProduced();
->>>>>>> a189a8e5
         }
 
         @Override
@@ -427,87 +369,6 @@
                 delegatedTask.run();
             }
         }
-<<<<<<< HEAD
-
-        private void maybeFinishHandshake() {
-            if (engine.isOutboundDone() || engine.isInboundDone()) {
-                // If the engine is partially closed, immediate transition to close mode.
-                if (currentMode.isHandshake()) {
-                    currentMode = new CloseMode(true);
-                } else if (currentMode.isApplication()) {
-                    // It is possible to be in CLOSED mode if the prior UNWRAP call returned CLOSE_NOTIFY.
-                    // However we should not be in application mode at this point.
-                    String message = "Expected to be in handshaking/closed mode. Instead in application mode.";
-                    throw new AssertionError(message);
-                }
-            } else {
-                if (currentMode.isHandshake()) {
-                    currentMode = new ApplicationMode();
-                } else {
-                    String message = "Attempted to transition to application mode from non-handshaking mode: " + currentMode;
-                    throw new AssertionError(message);
-                }
-            }
-        }
-    }
-
-    private class ApplicationMode implements Mode {
-
-        @Override
-        public void read(InboundChannelBuffer encryptedBuffer, InboundChannelBuffer applicationBuffer) throws SSLException {
-            boolean continueUnwrap = true;
-            while (continueUnwrap && encryptedBuffer.getIndex() > 0) {
-                SSLEngineResult result = unwrap(encryptedBuffer, applicationBuffer);
-                boolean renegotiationRequested = result.getStatus() != SSLEngineResult.Status.CLOSED
-                    && maybeRenegotiation(result.getHandshakeStatus());
-                continueUnwrap = result.bytesProduced() > 0 && renegotiationRequested == false;
-            }
-        }
-
-        @Override
-        public int write(FlushOperation applicationBytes) throws SSLException {
-            boolean continueWrap = true;
-            int totalBytesProduced = 0;
-            while (continueWrap && applicationBytes.isFullyFlushed() == false) {
-                SSLEngineResult result = wrap(outboundBuffer, applicationBytes);
-                int bytesProduced = result.bytesProduced();
-                totalBytesProduced += bytesProduced;
-                boolean renegotiationRequested = maybeRenegotiation(result.getHandshakeStatus());
-                continueWrap = bytesProduced > 0 && renegotiationRequested == false;
-            }
-            return totalBytesProduced;
-        }
-
-        private boolean maybeRenegotiation(SSLEngineResult.HandshakeStatus newStatus) throws SSLException {
-            if (newStatus != SSLEngineResult.HandshakeStatus.NOT_HANDSHAKING && newStatus != SSLEngineResult.HandshakeStatus.FINISHED) {
-                renegotiate();
-                return true;
-            } else {
-                return false;
-            }
-        }
-
-        @Override
-        public boolean isHandshake() {
-            return false;
-        }
-
-        @Override
-        public boolean isApplication() {
-            return true;
-        }
-
-        @Override
-        public boolean isClose() {
-            return false;
-        }
-
-        @Override
-        public String modeName() {
-            return "APPLICATION";
-        }
-=======
->>>>>>> a189a8e5
     }
 
     private class CloseMode implements Mode {
@@ -562,35 +423,6 @@
                 needToReceiveClose = false;
             }
 
-<<<<<<< HEAD
-        @Override
-        public int write(FlushOperation applicationBytes) throws SSLException {
-            int bytesProduced = 0;
-            if (engine.isOutboundDone() == false) {
-                boolean continueWrap = true;
-                while (continueWrap) {
-                    SSLEngineResult result = wrap(outboundBuffer);
-                    bytesProduced += result.bytesProduced();
-                    continueWrap = result.bytesProduced() > 0 && engine.isOutboundDone() == false;
-                }
-                // TODO: Move to a world where outbound is always produced
-                if (engine.isOutboundDone()) {
-                    needToSendClose = false;
-                    // Close inbound if it is still open and we have decided not to wait for response.
-                    if (needToReceiveClose == false && engine.isInboundDone() == false) {
-                        closeInboundAndSwallowPeerDidNotCloseException();
-                    }
-                }
-            } else {
-                needToSendClose = false;
-            }
-            return bytesProduced;
-        }
-
-        @Override
-        public boolean isHandshake() {
-            return false;
-=======
             return result.bytesConsumed();
         }
 
@@ -602,7 +434,6 @@
         @Override
         public boolean isClose() {
             return true;
->>>>>>> a189a8e5
         }
 
         @Override
