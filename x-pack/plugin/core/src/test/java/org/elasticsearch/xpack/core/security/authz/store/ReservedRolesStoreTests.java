--- conflicted
+++ resolved
@@ -2633,11 +2633,7 @@
                 .authorize(
                     indexMonitoringActionName,
                     Sets.newHashSet(internalSecurityIndex, TestRestrictedIndices.SECURITY_MAIN_ALIAS, asyncSearchIndex),
-<<<<<<< HEAD
-                    metadata.getProject().getIndicesLookup(),
-=======
-                    metadata,
->>>>>>> 1ba5d259
+                    metadata.getProject(),
                     fieldPermissionsCache
                 );
             assertThat(iac.hasIndexPermissions(internalSecurityIndex), is(true));
@@ -2833,7 +2829,7 @@
             TestRestrictedIndices.INTERNAL_SECURITY_MAIN_INDEX_6,
             TestRestrictedIndices.INTERNAL_SECURITY_MAIN_INDEX_7
         );
-        final Metadata metadata = new Metadata.Builder().put(
+        final var metadata = new Metadata.Builder().put(
             new IndexMetadata.Builder("a1").settings(indexSettings).numberOfShards(1).numberOfReplicas(0).build(),
             true
         )
@@ -2857,13 +2853,10 @@
                     .build(),
                 true
             )
-            .build();
+            .build()
+            .getProject();
 
         FieldPermissionsCache fieldPermissionsCache = new FieldPermissionsCache(Settings.EMPTY);
-<<<<<<< HEAD
-        SortedMap<String, IndexAbstraction> lookup = metadata.getProject().getIndicesLookup();
-=======
->>>>>>> 1ba5d259
         IndicesAccessControl iac = superuserRole.indices()
             .authorize(TransportSearchAction.TYPE.name(), Sets.newHashSet("a1", "ba"), metadata, fieldPermissionsCache);
         assertThat(iac.hasIndexPermissions("a1"), is(true));
