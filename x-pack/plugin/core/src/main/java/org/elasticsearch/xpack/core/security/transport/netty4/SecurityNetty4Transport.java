/*
 * Copyright Elasticsearch B.V. and/or licensed to Elasticsearch B.V. under one
 * or more contributor license agreements. Licensed under the Elastic License;
 * you may not use this file except in compliance with the Elastic License.
 */
package org.elasticsearch.xpack.core.security.transport.netty4;

import io.netty.channel.Channel;
import io.netty.channel.ChannelHandler;
import io.netty.channel.ChannelHandlerContext;
import io.netty.channel.ChannelOutboundHandlerAdapter;
import io.netty.channel.ChannelPromise;
import io.netty.handler.ssl.SslHandler;
import org.apache.logging.log4j.message.ParameterizedMessage;
import org.elasticsearch.cluster.node.DiscoveryNode;
import org.elasticsearch.common.io.stream.NamedWriteableRegistry;
import org.elasticsearch.common.network.CloseableChannel;
import org.elasticsearch.common.network.NetworkService;
import org.elasticsearch.common.settings.Settings;
import org.elasticsearch.common.util.BigArrays;
import org.elasticsearch.indices.breaker.CircuitBreakerService;
import org.elasticsearch.threadpool.ThreadPool;
import org.elasticsearch.transport.ConnectTransportException;
import org.elasticsearch.transport.TcpChannel;
import org.elasticsearch.transport.TcpTransport;
import org.elasticsearch.transport.netty4.Netty4Transport;
import org.elasticsearch.xpack.core.XPackSettings;
import org.elasticsearch.xpack.core.security.transport.SSLExceptionHelper;
import org.elasticsearch.xpack.core.ssl.SSLConfiguration;
import org.elasticsearch.xpack.core.ssl.SSLService;

import javax.net.ssl.SNIHostName;
import javax.net.ssl.SNIServerName;
import javax.net.ssl.SSLEngine;
import javax.net.ssl.SSLParameters;
import java.net.InetSocketAddress;
import java.net.SocketAddress;
import java.util.Collections;
import java.util.HashMap;
import java.util.Map;
import java.util.Set;

import static org.elasticsearch.xpack.core.security.SecurityField.setting;

/**
 * Implementation of a transport that extends the {@link Netty4Transport} to add SSL and IP Filtering
 */
public class SecurityNetty4Transport extends Netty4Transport {

    private final SSLService sslService;
    private final SSLConfiguration sslConfiguration;
    private final Map<String, SSLConfiguration> profileConfiguration;
    private final boolean sslEnabled;

    public SecurityNetty4Transport(
            final Settings settings,
            final ThreadPool threadPool,
            final NetworkService networkService,
            final BigArrays bigArrays,
            final NamedWriteableRegistry namedWriteableRegistry,
            final CircuitBreakerService circuitBreakerService,
            final SSLService sslService) {
        super(settings, threadPool, networkService, bigArrays, namedWriteableRegistry, circuitBreakerService);
        this.sslService = sslService;
        this.sslEnabled = XPackSettings.TRANSPORT_SSL_ENABLED.get(settings);
        if (sslEnabled) {
            this.sslConfiguration = sslService.getSSLConfiguration(setting("transport.ssl."));
            Map<String, SSLConfiguration> profileConfiguration = getTransportProfileConfigurations(settings, sslService, sslConfiguration);
            this.profileConfiguration = Collections.unmodifiableMap(profileConfiguration);
        } else {
            this.profileConfiguration = Collections.emptyMap();
            this.sslConfiguration = null;
        }
    }

    public static Map<String, SSLConfiguration> getTransportProfileConfigurations(Settings settings, SSLService sslService,
                                                                                  SSLConfiguration defaultConfiguration) {
        Set<String> profileNames = settings.getGroups("transport.profiles.", true).keySet();
        Map<String, SSLConfiguration> profileConfiguration = new HashMap<>(profileNames.size() + 1);
        for (String profileName : profileNames) {
            SSLConfiguration configuration = sslService.getSSLConfiguration("transport.profiles." + profileName + "." + setting("ssl"));
            profileConfiguration.put(profileName, configuration);
        }

        if (profileConfiguration.containsKey(TcpTransport.DEFAULT_PROFILE) == false) {
            profileConfiguration.put(TcpTransport.DEFAULT_PROFILE, defaultConfiguration);
        }
        return profileConfiguration;
    }

    @Override
    protected void doStart() {
        super.doStart();
    }

    @Override
    public final ChannelHandler getServerChannelInitializer(String name) {
        if (sslEnabled) {
            SSLConfiguration configuration = profileConfiguration.get(name);
            if (configuration == null) {
                throw new IllegalStateException("unknown profile: " + name);
            }
            return getSslChannelInitializer(name, configuration);
        } else {
            return getNoSslChannelInitializer(name);
        }
    }

    protected ChannelHandler getNoSslChannelInitializer(final String name) {
        return super.getServerChannelInitializer(name);
    }

    @Override
    protected ChannelHandler getClientChannelInitializer(DiscoveryNode node) {
        return new SecurityClientChannelInitializer(node);
    }

    @Override
    public void onException(TcpChannel channel, Exception e) {
        if (!lifecycle.started()) {
            // just close and ignore - we are already stopped and just need to make sure we release all resources
            CloseableChannel.closeChannel(channel);
        } else if (SSLExceptionHelper.isNotSslRecordException(e)) {
            if (logger.isTraceEnabled()) {
                logger.trace(
                        new ParameterizedMessage("received plaintext traffic on an encrypted channel, closing connection {}", channel), e);
            } else {
                logger.warn("received plaintext traffic on an encrypted channel, closing connection {}", channel);
            }
            CloseableChannel.closeChannel(channel);
        } else if (SSLExceptionHelper.isCloseDuringHandshakeException(e)) {
            if (logger.isTraceEnabled()) {
                logger.trace(new ParameterizedMessage("connection {} closed during ssl handshake", channel), e);
            } else {
                logger.warn("connection {} closed during handshake", channel);
            }
            CloseableChannel.closeChannel(channel);
        } else if (SSLExceptionHelper.isReceivedCertificateUnknownException(e)) {
            if (logger.isTraceEnabled()) {
                logger.trace(new ParameterizedMessage("client did not trust server's certificate, closing connection {}", channel), e);
            } else {
                logger.warn("client did not trust this server's certificate, closing connection {}", channel);
            }
            CloseableChannel.closeChannel(channel);
        } else {
            super.onException(channel, e);
        }
    }

    public class SslChannelInitializer extends ServerChannelInitializer {
        private final SSLConfiguration configuration;

        public SslChannelInitializer(String name, SSLConfiguration configuration) {
            super(name);
            this.configuration = configuration;
        }

        @Override
        protected void initChannel(Channel ch) throws Exception {
            SSLEngine serverEngine = sslService.createSSLEngine(configuration, null, -1);
            serverEngine.setUseClientMode(false);
<<<<<<< HEAD
            ch.pipeline().addFirst(DualStackSSLHandler.HANDLER_NAME, new DualStackSSLHandler(serverEngine));
=======
            final SslHandler sslHandler = new SslHandler(serverEngine);
            ch.pipeline().addFirst("sslhandler", sslHandler);
            super.initChannel(ch);
            assert ch.pipeline().first() == sslHandler : "SSL handler must be first handler in pipeline";
>>>>>>> cf9aff95
        }
    }

    protected ServerChannelInitializer getSslChannelInitializer(final String name, final SSLConfiguration configuration) {
        return new SslChannelInitializer(name, sslConfiguration);
    }

    private class SecurityClientChannelInitializer extends ClientChannelInitializer {

        private final boolean hostnameVerificationEnabled;
        private final SNIHostName serverName;

        SecurityClientChannelInitializer(DiscoveryNode node) {
            this.hostnameVerificationEnabled = sslEnabled && sslConfiguration.verificationMode().isHostnameVerificationEnabled();
            String configuredServerName = node.getAttributes().get("server_name");
            if (configuredServerName != null) {
                try {
                    serverName = new SNIHostName(configuredServerName);
                } catch (IllegalArgumentException e) {
                    throw new ConnectTransportException(node, "invalid DiscoveryNode server_name [" + configuredServerName + "]", e);
                }
            } else {
                serverName = null;
            }
        }

        @Override
        protected void initChannel(Channel ch) throws Exception {
            super.initChannel(ch);
            if (sslEnabled) {
                ch.pipeline().addFirst(new ClientSslHandlerInitializer(sslConfiguration, sslService, hostnameVerificationEnabled,
                    serverName));
            }
        }
    }

    private static class ClientSslHandlerInitializer extends ChannelOutboundHandlerAdapter {

        private final boolean hostnameVerificationEnabled;
        private final SSLConfiguration sslConfiguration;
        private final SSLService sslService;
        private final SNIServerName serverName;

        private ClientSslHandlerInitializer(SSLConfiguration sslConfiguration, SSLService sslService, boolean hostnameVerificationEnabled,
                                            SNIServerName serverName) {
            this.sslConfiguration = sslConfiguration;
            this.hostnameVerificationEnabled = hostnameVerificationEnabled;
            this.sslService = sslService;
            this.serverName = serverName;
        }

        @Override
        public void connect(ChannelHandlerContext ctx, SocketAddress remoteAddress,
                            SocketAddress localAddress, ChannelPromise promise) throws Exception {
            final SSLEngine sslEngine;
            if (hostnameVerificationEnabled) {
                InetSocketAddress inetSocketAddress = (InetSocketAddress) remoteAddress;
                // we create the socket based on the name given. don't reverse DNS
                sslEngine = sslService.createSSLEngine(sslConfiguration, inetSocketAddress.getHostString(),
                        inetSocketAddress.getPort());
            } else {
                sslEngine = sslService.createSSLEngine(sslConfiguration, null, -1);
            }

            sslEngine.setUseClientMode(true);
            if (serverName != null) {
                SSLParameters sslParameters = sslEngine.getSSLParameters();
                sslParameters.setServerNames(Collections.singletonList(serverName));
                sslEngine.setSSLParameters(sslParameters);
            }
            ctx.pipeline().replace(this, "ssl", new SslHandler(sslEngine));
            super.connect(ctx, remoteAddress, localAddress, promise);
        }
    }
}<|MERGE_RESOLUTION|>--- conflicted
+++ resolved
@@ -159,14 +159,10 @@
         protected void initChannel(Channel ch) throws Exception {
             SSLEngine serverEngine = sslService.createSSLEngine(configuration, null, -1);
             serverEngine.setUseClientMode(false);
-<<<<<<< HEAD
-            ch.pipeline().addFirst(DualStackSSLHandler.HANDLER_NAME, new DualStackSSLHandler(serverEngine));
-=======
-            final SslHandler sslHandler = new SslHandler(serverEngine);
-            ch.pipeline().addFirst("sslhandler", sslHandler);
+            final DualStackSSLHandler sslHandler = new DualStackSSLHandler(serverEngine);
+            ch.pipeline().addFirst(DualStackSSLHandler.HANDLER_NAME, sslHandler);
             super.initChannel(ch);
             assert ch.pipeline().first() == sslHandler : "SSL handler must be first handler in pipeline";
->>>>>>> cf9aff95
         }
     }
 
