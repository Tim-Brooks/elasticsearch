--- conflicted
+++ resolved
@@ -111,8 +111,7 @@
     static Codec createCodec(CmdLineArgs args) {
         final KnnVectorsFormat format;
         if (args.indexType() == IndexType.IVF) {
-<<<<<<< HEAD
-            format = new IVFVectorsFormat(args.ivfClusterSize());
+            format = new IVFVectorsFormat(args.ivfClusterSize(), IVFVectorsFormat.DEFAULT_CENTROIDS_PER_PARENT_CLUSTER);
         } else if (args.indexType() == IndexType.GPU_HNSW) {
             if (args.quantizeBits() == 32) {
                 format = new ESGpuHnswVectorsFormat();
@@ -123,9 +122,6 @@
                     "GPU HNSW index type only supports 7 or 32 bits quantization, but got: " + args.quantizeBits()
                 );
             }
-=======
-            format = new IVFVectorsFormat(args.ivfClusterSize(), IVFVectorsFormat.DEFAULT_CENTROIDS_PER_PARENT_CLUSTER);
->>>>>>> b291dc36
         } else {
             if (args.quantizeBits() == 1) {
                 if (args.indexType() == IndexType.FLAT) {
